--- conflicted
+++ resolved
@@ -3,11 +3,7 @@
 pip==21.3.1
 virtualenv==20.13.0
 
-<<<<<<< HEAD
-django==3.2.10  # pyup: <3.3
-=======
-django==2.2.26  # pyup: <2.3
->>>>>>> aeb1c493
+django==3.2.11  # pyup: <3.3
 django-extensions==3.1.5
 django-polymorphic==3.1.0
 django-autoslug==1.9.8
