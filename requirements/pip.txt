--- conflicted
+++ resolved
@@ -31,16 +31,8 @@
 
 # Basic tools
 redis==3.5.3
-<<<<<<< HEAD
-
-# ModuleNotFoundError: No module named 'kombu.five'
-kombu==4.6.11  # pyup: < 5.0
-
-celery==4.4.7
-=======
 kombu==5.1.0
 celery==5.1.2
->>>>>>> 3c4b495b
 
 # When upgrading to 0.43.0 we should double check the ``base.html`` change
 # described in the changelog. In previous versions, the allauth app included a
@@ -54,13 +46,6 @@
 GitPython==3.1.18  # pyup: ignore
 
 # Search
-<<<<<<< HEAD
-elasticsearch==7.10.1  # pyup: <8.0.0
-elasticsearch-dsl==7.3.0  # pyup: <8.0
-django-elasticsearch-dsl==7.1.4  # pyup: <8.0
-selectolax==0.2.10
-orjson==3.3.1
-=======
 elasticsearch==7.14.1  # pyup: <8.0.0
 elasticsearch-dsl==7.4.0  # pyup: <8.0
 django-elasticsearch-dsl==7.2.0  # pyup: <8.0
@@ -68,17 +53,12 @@
 
 # embed
 pyquery==1.4.3
->>>>>>> 3c4b495b
 
 # NOTE: this dep can be removed in python 3.7 in favor of ``date.fromisoformat``
 python-dateutil==2.8.2
 
-<<<<<<< HEAD
-=======
-# Version 3.6.3 is not available for Python 3.6
-orjson==3.6.1  # pyup: ignore
+orjson==3.6.3
 
->>>>>>> 3c4b495b
 # Utils
 django-gravatar2==1.4.4
 pytz==2021.1
