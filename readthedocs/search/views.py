# -*- coding: utf-8 -*-

"""Search views."""
import collections
import logging
from pprint import pprint

from django.conf import settings
from django.shortcuts import render

from readthedocs.builds.constants import LATEST
from readthedocs.search.documents import ProjectDocument, PageDocument
from readthedocs.search.utils import get_project_list_or_404


log = logging.getLogger(__name__)
LOG_TEMPLATE = '(Elastic Search) [{user}:{type}] [{project}:{version}:{language}] {msg}'

UserInput = collections.namedtuple(
    'UserInput',
    (
        'query',
        'type',
        'project',
        'version',
        'taxonomy',
        'language',
    ),
)


def elastic_search(request):
    """Use Elasticsearch for global search."""
    user_input = UserInput(
        query=request.GET.get('q'),
        type=request.GET.get('type', 'project'),
        project=request.GET.get('project'),
        version=request.GET.get('version', LATEST),
        taxonomy=request.GET.get('taxonomy'),
        language=request.GET.get('language'),
    )
    results = ''

    facets = {}

    if user_input.query:
        if user_input.type == 'project':
<<<<<<< HEAD
            project_search = ProjectDocument.faceted_search(query=user_input.query,
                                                            language=user_input.language)
            results = project_search.execute()
            facets = results.facets
        elif user_input.type == 'file':
            kwargs = {}
            if user_input.project:
                projects_list = get_project_list_or_404(project_slug=user_input.project,
                                                        user=request.user)
                project_slug_list = [project.slug for project in projects_list]
                kwargs['projects_list'] = project_slug_list
            if user_input.version:
                kwargs['versions_list'] = user_input.version
=======
            results = search_lib.search_project(
                request,
                user_input.query,
                language=user_input.language,
            )
        elif user_input.type == 'file':
            results = search_lib.search_file(
                request,
                user_input.query,
                project_slug=user_input.project,
                version_slug=user_input.version,
                taxonomy=user_input.taxonomy,
            )
>>>>>>> 7a541825

            page_search = PageDocument.faceted_search(query=user_input.query, **kwargs)
            results = page_search.execute()
            facets = results.facets

    if settings.DEBUG:
        print(pprint(results))
        print(pprint(facets))

    if user_input.query:
        user = ''
        if request.user.is_authenticated:
            user = request.user
        log.info(
            LOG_TEMPLATE.format(
                user=user,
                project=user_input.project or '',
                type=user_input.type or '',
                version=user_input.version or '',
                language=user_input.language or '',
                msg=user_input.query or '',
            ),
        )

    template_vars = user_input._asdict()
    template_vars.update({
        'results': results,
        'facets': facets
    })
    return render(
        request,
        'search/elastic_search.html',
        template_vars,
    )<|MERGE_RESOLUTION|>--- conflicted
+++ resolved
@@ -45,7 +45,6 @@
 
     if user_input.query:
         if user_input.type == 'project':
-<<<<<<< HEAD
             project_search = ProjectDocument.faceted_search(query=user_input.query,
                                                             language=user_input.language)
             results = project_search.execute()
@@ -59,21 +58,6 @@
                 kwargs['projects_list'] = project_slug_list
             if user_input.version:
                 kwargs['versions_list'] = user_input.version
-=======
-            results = search_lib.search_project(
-                request,
-                user_input.query,
-                language=user_input.language,
-            )
-        elif user_input.type == 'file':
-            results = search_lib.search_file(
-                request,
-                user_input.query,
-                project_slug=user_input.project,
-                version_slug=user_input.version,
-                taxonomy=user_input.taxonomy,
-            )
->>>>>>> 7a541825
 
             page_search = PageDocument.faceted_search(query=user_input.query, **kwargs)
             results = page_search.execute()
