from datetime import datetime, timedelta

from mock import patch
from django.test import TestCase
from django.contrib.auth.models import User
from django.contrib.messages import constants as message_const
from django_dynamic_fixture import get
from django_dynamic_fixture import new

from readthedocs.core.models import UserProfile
from readthedocs.rtd_tests.base import (WizardTestCase, MockBuildTestCase,
                                        RequestFactoryTestMixin)
from readthedocs.projects.exceptions import ProjectSpamError
from readthedocs.projects.models import Project
from readthedocs.projects.views.private import ImportWizardView


@patch('readthedocs.projects.views.private.trigger_build', lambda x, basic: None)
class TestProfileMiddleware(RequestFactoryTestMixin, TestCase):

    wizard_class_slug = 'import_wizard_view'
    url = '/dashboard/import/manual/'

    def setUp(self):
        super(TestProfileMiddleware, self).setUp()
        data = {
            'basics': {
                'name': 'foobar',
                'repo': 'http://example.com/foobar',
                'repo_type': 'git',
            },
            'extra': {
                'description': 'Describe foobar',
                'language': 'en',
                'documentation_type': 'sphinx',
            },
        }
        self.data = {}
        for key in data:
            self.data.update({('{0}-{1}'.format(key, k), v)
                              for (k, v) in data[key].items()})
        self.data['{0}-current_step'.format(self.wizard_class_slug)] = 'extra'

<<<<<<< HEAD
    @patch.object(UserProfile, 'objects')
    def test_profile_middleware_no_profile(self, manager):
        """User without profile and isn't banned"""
        manager.get.side_effect = UserProfile.DoesNotExist
        req = self.request('/projects/import', method='post', data=self.data)
        req.user = get(User)
=======
    def test_profile_middleware_no_profile(self):
        """User without profile and isn't banned"""
        req = self.request('/projects/import', method='post', data=self.data)
        req.user = get(User, profile=None)
>>>>>>> 27c3218e
        resp = ImportWizardView.as_view()(req)
        self.assertEqual(resp.status_code, 302)
        self.assertEqual(resp['location'], '/projects/foobar/')

    @patch.object(ImportWizardView, 'done')
    def test_profile_middleware_spam(self, view):
        """User will be banned"""
        view.side_effect = ProjectSpamError
        req = self.request('/projects/import', method='post', data=self.data)
        req.user = get(User)
        resp = ImportWizardView.as_view()(req)
        self.assertEqual(resp.status_code, 302)
        self.assertEqual(resp['location'], '/')
        self.assertTrue(req.user.profile.banned)

    def test_profile_middleware_banned(self):
        """User is banned"""
        req = self.request('/projects/import', method='post', data=self.data)
        req.user = get(User)
        req.user.profile.banned = True
        req.user.profile.save()
        self.assertTrue(req.user.profile.banned)
        resp = ImportWizardView.as_view()(req)
        self.assertEqual(resp.status_code, 302)
        self.assertEqual(resp['location'], '/')


class TestBasicsForm(WizardTestCase):

    wizard_class_slug = 'import_wizard_view'
    url = '/dashboard/import/manual/'

    def setUp(self):
        self.eric = User(username='eric')
        self.eric.set_password('test')
        self.eric.save()
        self.client.login(username='eric', password='test')
        self.step_data['basics'] = {
            'name': 'foobar',
            'repo': 'http://example.com/foobar',
            'repo_type': 'git',
        }

    def test_form_pass(self):
        '''Only submit the basics'''
        resp = self.post_step('basics')
        self.assertWizardResponse(resp)

        proj = Project.objects.get(name='foobar')
        self.assertIsNotNone(proj)
        for (key, val) in self.step_data['basics'].items():
            self.assertEqual(getattr(proj, key), val)
        self.assertEqual(proj.documentation_type, 'sphinx')

    def test_form_missing(self):
        '''Submit form with missing data, expect to get failures'''
        self.step_data['basics'] = {'advanced': True}
        resp = self.post_step('basics')
        self.assertWizardFailure(resp, 'name')
        self.assertWizardFailure(resp, 'repo_type')


class TestAdvancedForm(TestBasicsForm):

    def setUp(self):
        super(TestAdvancedForm, self).setUp()
        self.step_data['basics']['advanced'] = True
        self.step_data['extra'] = {
            'description': 'Describe foobar',
            'language': 'en',
            'documentation_type': 'sphinx',
        }

    def test_form_pass(self):
        '''Test all forms pass validation'''
        resp = self.post_step('basics')
        self.assertWizardResponse(resp, 'extra')
        resp = self.post_step('extra')
        self.assertWizardResponse(resp)

        proj = Project.objects.get(name='foobar')
        self.assertIsNotNone(proj)
        data = self.step_data['basics']
        del data['advanced']
        data.update(self.step_data['extra'])
        for (key, val) in data.items():
            self.assertEqual(getattr(proj, key), val)

    def test_form_missing_extra(self):
        '''Submit extra form with missing data, expect to get failures'''
        # Remove extra data to trigger validation errors
        self.step_data['extra'] = {}

        resp = self.post_step('basics')
        self.assertWizardResponse(resp, 'extra')
        resp = self.post_step('extra')

        self.assertWizardFailure(resp, 'language')
        self.assertWizardFailure(resp, 'documentation_type')

    @patch('readthedocs.projects.forms.ProjectExtraForm.clean_description',
           create=True)
    def test_form_spam(self, mocked_validator):
        '''Don't add project on a spammy description'''
        self.eric.date_joined = datetime.now() - timedelta(days=365)
        self.eric.save()
        mocked_validator.side_effect=ProjectSpamError

        with self.assertRaises(Project.DoesNotExist):
            proj = Project.objects.get(name='foobar')

        resp = self.post_step('basics')
        self.assertWizardResponse(resp, 'extra')
        resp = self.post_step('extra')
        self.assertWizardResponse(resp)

        with self.assertRaises(Project.DoesNotExist):
            proj = Project.objects.get(name='foobar')
        self.assertFalse(self.eric.profile.banned)

    @patch('readthedocs.projects.forms.ProjectExtraForm.clean_description',
           create=True)
    def test_form_spam_ban_user(self, mocked_validator):
        '''Don't add spam and ban new user'''
        self.eric.date_joined = datetime.now()
        self.eric.save()
        mocked_validator.side_effect=ProjectSpamError

        with self.assertRaises(Project.DoesNotExist):
            proj = Project.objects.get(name='foobar')

        resp = self.post_step('basics')
        self.assertWizardResponse(resp, 'extra')
        resp = self.post_step('extra')
        self.assertWizardResponse(resp)

        with self.assertRaises(Project.DoesNotExist):
            proj = Project.objects.get(name='foobar')
        self.assertTrue(self.eric.profile.banned)


class TestImportDemoView(MockBuildTestCase):
    '''Test project import demo view'''

    fixtures = ['test_data', 'eric']

    def setUp(self):
        self.client.login(username='eric', password='test')

    def test_import_demo_pass(self):
        resp = self.client.get('/dashboard/import/manual/demo/')
        self.assertEqual(resp.status_code, 302)
        self.assertEqual(resp['Location'],
                         'http://testserver/projects/eric-demo/')
        resp_redir = self.client.get(resp['Location'])
        self.assertEqual(resp_redir.status_code, 200)
        messages = list(resp_redir.context['messages'])
        self.assertEqual(messages[0].level, message_const.SUCCESS)

    def test_import_demo_already_imported(self):
        '''Import demo project multiple times, expect failure 2nd post'''
        self.test_import_demo_pass()
        project = Project.objects.get(slug='eric-demo')

        resp = self.client.get('/dashboard/import/manual/demo/')
        self.assertEqual(resp.status_code, 302)
        self.assertEqual(resp['Location'],
                         'http://testserver/projects/eric-demo/')

        resp_redir = self.client.get(resp['Location'])
        self.assertEqual(resp_redir.status_code, 200)
        messages = list(resp_redir.context['messages'])
        self.assertEqual(messages[0].level, message_const.SUCCESS)

        self.assertEqual(project,
                         Project.objects.get(slug='eric-demo'))

    def test_import_demo_another_user_imported(self):
        '''Import demo project after another user, expect success'''
        self.test_import_demo_pass()
        project = Project.objects.get(slug='eric-demo')

        self.client.logout()
        self.client.login(username='test', password='test')
        resp = self.client.get('/dashboard/import/manual/demo/')
        self.assertEqual(resp.status_code, 302)
        self.assertEqual(resp['Location'],
                         'http://testserver/projects/test-demo/')

        resp_redir = self.client.get(resp['Location'])
        self.assertEqual(resp_redir.status_code, 200)
        messages = list(resp_redir.context['messages'])
        self.assertEqual(messages[0].level, message_const.SUCCESS)

    def test_import_demo_imported_renamed(self):
        '''If the demo project is renamed, don't import another'''
        self.test_import_demo_pass()
        project = Project.objects.get(slug='eric-demo')
        project.name = 'eric-demo-foobar'
        project.save()

        resp = self.client.get('/dashboard/import/manual/demo/')
        self.assertEqual(resp.status_code, 302)
        self.assertEqual(resp['Location'],
                         'http://testserver/projects/eric-demo/')

        resp_redir = self.client.get(resp['Location'])
        self.assertEqual(resp_redir.status_code, 200)
        messages = list(resp_redir.context['messages'])
        self.assertEqual(messages[0].level, message_const.SUCCESS)
        self.assertRegexpMatches(messages[0].message,
                                 r'already imported')

        self.assertEqual(project,
                         Project.objects.get(slug='eric-demo'))

    def test_import_demo_imported_duplicate(self):
        '''If a project exists with same name, expect a failure importing demo

        This should be edge case, user would have to import a project (not the
        demo project), named user-demo, and then manually enter the demo import
        URL, as the onboarding isn't shown when projects > 0
        '''
        self.test_import_demo_pass()
        project = Project.objects.get(slug='eric-demo')
        project.repo = 'file:///foobar'
        project.save()

        resp = self.client.get('/dashboard/import/manual/demo/')
        self.assertEqual(resp.status_code, 302)
        self.assertEqual(resp['Location'],
                         'http://testserver/dashboard/')

        resp_redir = self.client.get(resp['Location'])
        self.assertEqual(resp_redir.status_code, 200)
        messages = list(resp_redir.context['messages'])
        self.assertEqual(messages[0].level, message_const.ERROR)
        self.assertRegexpMatches(messages[0].message,
                                 r'There was a problem')

        self.assertEqual(project,
                         Project.objects.get(slug='eric-demo'))


class TestPrivateViews(MockBuildTestCase):
    def setUp(self):
        self.user = new(User, username='eric')
        self.user.set_password('test')
        self.user.save()
        self.client.login(username='eric', password='test')

    def test_versions_page(self):
        pip = get(Project, slug='pip', users=[self.user])
        pip.versions.create(verbose_name='1.0')

        response = self.client.get('/projects/pip/versions/')
        self.assertEqual(response.status_code, 200)

        # Test if the versions page works with a version that contains a slash.
        # That broke in the past, see issue #1176.
        pip.versions.create(verbose_name='1.0/with-slash')

        response = self.client.get('/projects/pip/versions/')
        self.assertEqual(response.status_code, 200)

    def test_delete_project(self):
        project = get(Project, slug='pip', users=[self.user])

        response = self.client.get('/dashboard/pip/delete/')
        self.assertEqual(response.status_code, 200)

        patcher = patch('readthedocs.projects.views.private.remove_dir')
        with patcher as remove_dir:
            response = self.client.post('/dashboard/pip/delete/')
            self.assertEqual(response.status_code, 302)
            self.assertFalse(Project.objects.filter(slug='pip').exists())
            remove_dir.apply_async.assert_called_with(
                queue='celery',
                args=[project.doc_path])<|MERGE_RESOLUTION|>--- conflicted
+++ resolved
@@ -41,19 +41,10 @@
                               for (k, v) in data[key].items()})
         self.data['{0}-current_step'.format(self.wizard_class_slug)] = 'extra'
 
-<<<<<<< HEAD
-    @patch.object(UserProfile, 'objects')
-    def test_profile_middleware_no_profile(self, manager):
-        """User without profile and isn't banned"""
-        manager.get.side_effect = UserProfile.DoesNotExist
-        req = self.request('/projects/import', method='post', data=self.data)
-        req.user = get(User)
-=======
     def test_profile_middleware_no_profile(self):
         """User without profile and isn't banned"""
         req = self.request('/projects/import', method='post', data=self.data)
         req.user = get(User, profile=None)
->>>>>>> 27c3218e
         resp = ImportWizardView.as_view()(req)
         self.assertEqual(resp.status_code, 302)
         self.assertEqual(resp['location'], '/projects/foobar/')
