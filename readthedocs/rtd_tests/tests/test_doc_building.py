--- conflicted
+++ resolved
@@ -839,7 +839,6 @@
             u'Command killed due to excessive memory consumption\n')
 
 
-<<<<<<< HEAD
 class TestPythonEnvironment(TestCase):
 
     def setUp(self):
@@ -1075,12 +1074,7 @@
         self.build_env_mock.run.assert_not_called()
 
 
-class AutoWipeEnvironmentBase(object):
-=======
-
-
 class TestAutoWipeEnvironment(TestCase):
->>>>>>> f4e645dc
     fixtures = ['test_data']
 
     def setUp(self):
