"""Models for the builds app."""

import datetime
import logging
import os.path
import re
from shutil import rmtree

import regex
from django.conf import settings
from django.db import models
from django.db.models import F
from django.urls import reverse
from django.utils import timezone
from django.utils.translation import ugettext
from django.utils.translation import ugettext_lazy as _
from django_extensions.db.models import TimeStampedModel
from jsonfield import JSONField
from polymorphic.models import PolymorphicModel

import readthedocs.builds.automation_actions as actions
from readthedocs.builds.constants import (
    BRANCH,
    BUILD_STATE,
    BUILD_STATE_FINISHED,
    BUILD_STATE_TRIGGERED,
    BUILD_TYPES,
    EXTERNAL,
    GENERIC_EXTERNAL_VERSION_NAME,
    GITHUB_EXTERNAL_VERSION_NAME,
    GITLAB_EXTERNAL_VERSION_NAME,
    INTERNAL,
    LATEST,
    NON_REPOSITORY_VERSIONS,
    PREDEFINED_MATCH_ARGS,
    PREDEFINED_MATCH_ARGS_VALUES,
    STABLE,
    TAG,
    VERSION_TYPES,
)
from readthedocs.builds.managers import (
    BuildManager,
    ExternalBuildManager,
    ExternalVersionManager,
    InternalBuildManager,
    InternalVersionManager,
    VersionAutomationRuleManager,
    VersionManager,
)
from readthedocs.builds.querysets import (
    BuildQuerySet,
    RelatedBuildQuerySet,
    VersionQuerySet,
)
from readthedocs.builds.utils import (
    get_bitbucket_username_repo,
    get_github_username_repo,
    get_gitlab_username_repo,
)
from readthedocs.builds.version_slug import VersionSlugField
from readthedocs.config import LATEST_CONFIGURATION_VERSION
from readthedocs.core.utils import broadcast
from readthedocs.projects.constants import (
    BITBUCKET_COMMIT_URL,
    BITBUCKET_URL,
    GITHUB_BRAND,
    GITHUB_COMMIT_URL,
    GITHUB_PULL_REQUEST_COMMIT_URL,
    GITHUB_PULL_REQUEST_URL,
    GITHUB_URL,
    GITLAB_BRAND,
    GITLAB_COMMIT_URL,
    GITLAB_MERGE_REQUEST_COMMIT_URL,
    GITLAB_MERGE_REQUEST_URL,
    GITLAB_URL,
    MEDIA_TYPES,
    PRIVACY_CHOICES,
    PRIVATE,
)
from readthedocs.projects.models import APIProject, Project
from readthedocs.projects.version_handling import determine_stable_version

log = logging.getLogger(__name__)


class Version(models.Model):

    """Version of a ``Project``."""

    project = models.ForeignKey(
        Project,
        verbose_name=_('Project'),
        related_name='versions',
    )
    type = models.CharField(
        _('Type'),
        max_length=20,
        choices=VERSION_TYPES,
        default='unknown',
    )
    # used by the vcs backend

    #: The identifier is the ID for the revision this is version is for. This
    #: might be the revision number (e.g. in SVN), or the commit hash (e.g. in
    #: Git). If the this version is pointing to a branch, then ``identifier``
    #: will contain the branch name.
    identifier = models.CharField(_('Identifier'), max_length=255)

    #: This is the actual name that we got for the commit stored in
    #: ``identifier``. This might be the tag or branch name like ``"v1.0.4"``.
    #: However this might also hold special version names like ``"latest"``
    #: and ``"stable"``.
    verbose_name = models.CharField(_('Verbose Name'), max_length=255)

    #: The slug is the slugified version of ``verbose_name`` that can be used
    #: in the URL to identify this version in a project. It's also used in the
    #: filesystem to determine how the paths for this version are called. It
    #: must not be used for any other identifying purposes.
    slug = VersionSlugField(
        _('Slug'),
        max_length=255,
        populate_from='verbose_name',
    )

    supported = models.BooleanField(_('Supported'), default=True)
    active = models.BooleanField(_('Active'), default=False)
    built = models.BooleanField(_('Built'), default=False)
    uploaded = models.BooleanField(_('Uploaded'), default=False)
    privacy_level = models.CharField(
        _('Privacy Level'),
        max_length=20,
        choices=PRIVACY_CHOICES,
        default=settings.DEFAULT_VERSION_PRIVACY_LEVEL,
        help_text=_('Level of privacy for this Version.'),
    )
    machine = models.BooleanField(_('Machine Created'), default=False)

    # Whether the latest successful build for this version contains certain media types
    has_pdf = models.BooleanField(_('Has PDF'), default=False)
    has_epub = models.BooleanField(_('Has ePub'), default=False)
    has_htmlzip = models.BooleanField(_('Has HTML Zip'), default=False)

    objects = VersionManager.from_queryset(VersionQuerySet)()
    # Only include BRANCH, TAG, UNKNOWN type Versions.
    internal = InternalVersionManager.from_queryset(VersionQuerySet)()
    # Only include EXTERNAL type Versions.
    external = ExternalVersionManager.from_queryset(VersionQuerySet)()

    class Meta:
        unique_together = [('project', 'slug')]
        ordering = ['-verbose_name']
        permissions = (
            # Translators: Permission around whether a user can view the
            #              version
            ('view_version', _('View Version')),
        )

    def __str__(self):
        return ugettext(
            'Version {version} of {project} ({pk})'.format(
                version=self.verbose_name,
                project=self.project,
                pk=self.pk,
            ),
        )

    @property
    def ref(self):
        if self.slug == STABLE:
            stable = determine_stable_version(
                self.project.versions(manager=INTERNAL).all()
            )
            if stable:
                return stable.slug

    @property
    def vcs_url(self):
        """
        Generate VCS (github, gitlab, bitbucket) URL for this version.

        Example: https://github.com/rtfd/readthedocs.org/tree/3.4.2/.
        External Version Example: https://github.com/rtfd/readthedocs.org/pull/99/.
        """
        if self.type == EXTERNAL:
            if 'github' in self.project.repo:
                user, repo = get_github_username_repo(self.project.repo)
                return GITHUB_PULL_REQUEST_URL.format(
                    user=user,
                    repo=repo,
                    number=self.verbose_name,
                )
            if 'gitlab' in self.project.repo:
                user, repo = get_gitlab_username_repo(self.project.repo)
                return GITLAB_MERGE_REQUEST_URL.format(
                    user=user,
                    repo=repo,
                    number=self.verbose_name,
                )
            # TODO: Add VCS URL for BitBucket.
            return ''

        url = ''
        if self.slug == STABLE:
            slug_url = self.ref
        elif self.slug == LATEST:
            slug_url = self.project.default_branch or self.project.vcs_repo().fallback_branch
        else:
            slug_url = self.slug

        if ('github' in self.project.repo) or ('gitlab' in self.project.repo):
            url = f'/tree/{slug_url}/'

        if 'bitbucket' in self.project.repo:
            slug_url = self.identifier
            url = f'/src/{slug_url}'

        # TODO: improve this replacing
        return self.project.repo.replace('git://', 'https://').replace('.git', '') + url

    @property
    def last_build(self):
        return self.builds.order_by('-date').first()

    @property
    def config(self):
        """
        Proxy to the configuration of the build.

        :returns: The configuration used in the last successful build.
        :rtype: dict
        """
        last_build = (
            self.builds(manager=INTERNAL).filter(
                state=BUILD_STATE_FINISHED,
                success=True,
            ).order_by('-date')
            .only('_config')
            .first()
        )
        return last_build.config

    @property
    def commit_name(self):
        """
        Return the branch name, the tag name or the revision identifier.

        The result could be used as ref in a git repo, e.g. for linking to
        GitHub, Bitbucket or GitLab.
        """
        # LATEST is special as it is usually a branch but does not contain the
        # name in verbose_name.
        if self.slug == LATEST:
            if self.project.default_branch:
                return self.project.default_branch
            return self.project.vcs_repo().fallback_branch

        if self.slug == STABLE:
            if self.type == BRANCH:
                # Special case, as we do not store the original branch name
                # that the stable version works on. We can only interpolate the
                # name from the commit identifier, but it's hacky.
                # TODO: Refactor ``Version`` to store more actual info about
                # the underlying commits.
                if self.identifier.startswith('origin/'):
                    return self.identifier[len('origin/'):]
            return self.identifier

        # By now we must have handled all special versions.
        if self.slug in NON_REPOSITORY_VERSIONS:
            raise Exception('All special versions must be handled by now.')

        if self.type in (BRANCH, TAG):
            # If this version is a branch or a tag, the verbose_name will
            # contain the actual name. We cannot use identifier as this might
            # include the "origin/..." part in the case of a branch. A tag
            # would contain the hash in identifier, which is not as pretty as
            # the actual tag name.
            return self.verbose_name

        if self.type == EXTERNAL:
            # If this version is a EXTERNAL version, the identifier will
            # contain the actual commit hash. which we can use to
            # generate url for a given file name
            return self.identifier

        # If we came that far it's not a special version
        # nor a branch, tag or EXTERNAL version.
        # Therefore just return the identifier to make a safe guess.
        log.debug(
            'TODO: Raise an exception here. Testing what cases it happens',
        )
        return self.identifier

    def get_absolute_url(self):
        """Get absolute url to the docs of the version."""
        # Hack external versions for now.
        # TODO: We can integrate them into the resolver
        # but this is much simpler to handle since we only link them a couple places for now
        if self.type == EXTERNAL:
            # Django's static file serving doesn't automatically append index.html
            url = f'{settings.EXTERNAL_VERSION_URL}/html/' \
                f'{self.project.slug}/{self.slug}/index.html'
            return url

        if not self.built and not self.uploaded:
            return reverse(
                'project_version_detail',
                kwargs={
                    'project_slug': self.project.slug,
                    'version_slug': self.slug,
                },
            )
        private = self.privacy_level == PRIVATE
        return self.project.get_docs_url(
            version_slug=self.slug,
            private=private,
        )

    def save(self, *args, **kwargs):  # pylint: disable=arguments-differ
        """Add permissions to the Version for all owners on save."""
        from readthedocs.projects import tasks
        obj = super().save(*args, **kwargs)
        broadcast(
            type='app',
            task=tasks.symlink_project,
            args=[self.project.pk],
        )
        return obj

    def delete(self, *args, **kwargs):  # pylint: disable=arguments-differ
        from readthedocs.projects import tasks
        log.info('Removing files for version %s', self.slug)
        broadcast(
            type='app',
            task=tasks.remove_dirs,
            args=[self.get_artifact_paths()],
        )

        # Remove resources if the version is not external
        if self.type != EXTERNAL:
            tasks.clean_project_resources(self.project, self)

        project_pk = self.project.pk
        super().delete(*args, **kwargs)
        broadcast(
            type='app',
            task=tasks.symlink_project,
            args=[project_pk],
        )

    @property
    def identifier_friendly(self):
        """Return display friendly identifier."""
        if re.match(r'^[0-9a-f]{40}$', self.identifier, re.I):
            return self.identifier[:8]
        return self.identifier

    @property
    def is_editable(self):
        return self.type == BRANCH

    @property
    def supports_wipe(self):
        """Return True if version is not external."""
        return not self.type == EXTERNAL

    def get_subdomain_url(self):
        private = self.privacy_level == PRIVATE
        return self.project.get_docs_url(
            version_slug=self.slug,
            lang_slug=self.project.language,
            private=private,
        )

    def get_downloads(self, pretty=False):
        project = self.project
        data = {}

        def prettify(k):
            return k if pretty else k.lower()

        if project.has_pdf(self.slug, version_type=self.type):
            data[prettify('PDF')] = project.get_production_media_url(
                'pdf',
                self.slug,
            )
        if project.has_htmlzip(self.slug, version_type=self.type):
            data[prettify('HTML')] = project.get_production_media_url(
                'htmlzip',
                self.slug,
            )
        if project.has_epub(self.slug, version_type=self.type):
            data[prettify('Epub')] = project.get_production_media_url(
                'epub',
                self.slug,
            )
        return data

    def get_conf_py_path(self):
        conf_py_path = self.project.conf_dir(self.slug)
        checkout_prefix = self.project.checkout_path(self.slug)
        conf_py_path = os.path.relpath(conf_py_path, checkout_prefix)
        return conf_py_path

    def get_build_path(self):
        """Return version build path if path exists, otherwise `None`."""
        path = self.project.checkout_path(version=self.slug)
        if os.path.exists(path):
            return path
        return None

    def get_artifact_paths(self):
        """
        Return a list of all production artifacts/media path for this version.

        :rtype: list
        """
        paths = []

        for type_ in ('pdf', 'epub', 'htmlzip'):
            paths.append(
                self.project
                .get_production_media_path(type_=type_, version_slug=self.slug),
            )
        paths.append(self.project.rtd_build_path(version=self.slug))

        return paths

    def get_storage_paths(self):
        """
        Return a list of all build artifact storage paths for this version.

        :rtype: list
        """
        paths = []

        for type_ in MEDIA_TYPES:
            paths.append(
                self.project.get_storage_path(
                    type_=type_,
                    version_slug=self.slug,
                    include_file=False,
                    version_type=self.type,
                )
            )

        return paths

    def clean_build_path(self):
        """
        Clean build path for project version.

        Ensure build path is clean for project version. Used to ensure stale
        build checkouts for each project version are removed.
        """
        try:
            path = self.get_build_path()
            if path is not None:
                log.debug('Removing build path %s for %s', path, self)
                rmtree(path)
        except OSError:
            log.exception('Build path cleanup failed')

    def get_github_url(
            self,
            docroot,
            filename,
            source_suffix='.rst',
            action='view',
    ):
        """
        Return a GitHub URL for a given filename.

        :param docroot: Location of documentation in repository
        :param filename: Name of file
        :param source_suffix: File suffix of documentation format
        :param action: `view` (default) or `edit`
        """
        repo_url = self.project.repo
        if 'github' not in repo_url:
            return ''

        if not docroot:
            return ''

        # Normalize /docroot/
        docroot = '/' + docroot.strip('/') + '/'

        if action == 'view':
            action_string = 'blob'
        elif action == 'edit':
            action_string = 'edit'

        user, repo = get_github_username_repo(repo_url)
        if not user and not repo:
            return ''
        repo = repo.rstrip('/')

        if not filename:
            # If there isn't a filename, we don't need a suffix
            source_suffix = ''

        return GITHUB_URL.format(
            user=user,
            repo=repo,
            version=self.commit_name,
            docroot=docroot,
            path=filename,
            source_suffix=source_suffix,
            action=action_string,
        )

    def get_gitlab_url(
            self,
            docroot,
            filename,
            source_suffix='.rst',
            action='view',
    ):
        repo_url = self.project.repo
        if 'gitlab' not in repo_url:
            return ''

        if not docroot:
            return ''

        # Normalize /docroot/
        docroot = '/' + docroot.strip('/') + '/'

        if action == 'view':
            action_string = 'blob'
        elif action == 'edit':
            action_string = 'edit'

        user, repo = get_gitlab_username_repo(repo_url)
        if not user and not repo:
            return ''
        repo = repo.rstrip('/')

        if not filename:
            # If there isn't a filename, we don't need a suffix
            source_suffix = ''

        return GITLAB_URL.format(
            user=user,
            repo=repo,
            version=self.commit_name,
            docroot=docroot,
            path=filename,
            source_suffix=source_suffix,
            action=action_string,
        )

    def get_bitbucket_url(self, docroot, filename, source_suffix='.rst'):
        repo_url = self.project.repo
        if 'bitbucket' not in repo_url:
            return ''
        if not docroot:
            return ''

        # Normalize /docroot/
        docroot = '/' + docroot.strip('/') + '/'

        user, repo = get_bitbucket_username_repo(repo_url)
        if not user and not repo:
            return ''
        repo = repo.rstrip('/')

        if not filename:
            # If there isn't a filename, we don't need a suffix
            source_suffix = ''

        return BITBUCKET_URL.format(
            user=user,
            repo=repo,
            version=self.commit_name,
            docroot=docroot,
            path=filename,
            source_suffix=source_suffix,
        )


class APIVersion(Version):

    """
    Version proxy model for API data deserialization.

    This replaces the pattern where API data was deserialized into a mocked
    :py:class:`Version` object.
    This pattern was confusing, as it was not explicit
    as to what form of object you were working with -- API backed or database
    backed.

    This model preserves the Version model methods, allowing for overrides on
    model field differences. This model pattern will generally only be used on
    builder instances, where we are interacting solely with API data.
    """

    project = None

    class Meta:
        proxy = True

    def __init__(self, *args, **kwargs):
        self.project = APIProject(**kwargs.pop('project', {}))
        # These fields only exist on the API return, not on the model, so we'll
        # remove them to avoid throwing exceptions due to unexpected fields
        for key in ['resource_uri', 'absolute_url', 'downloads']:
            try:
                del kwargs[key]
            except KeyError:
                pass
        super().__init__(*args, **kwargs)

    def save(self, *args, **kwargs):
        return 0


class Build(models.Model):

    """Build data."""

    project = models.ForeignKey(
        Project,
        verbose_name=_('Project'),
        related_name='builds',
    )
    version = models.ForeignKey(
        Version,
        verbose_name=_('Version'),
        null=True,
        related_name='builds',
    )
    type = models.CharField(
        _('Type'),
        max_length=55,
        choices=BUILD_TYPES,
        default='html',
    )
    state = models.CharField(
        _('State'),
        max_length=55,
        choices=BUILD_STATE,
        default='finished',
    )
    date = models.DateTimeField(_('Date'), auto_now_add=True)
    success = models.BooleanField(_('Success'), default=True)

    setup = models.TextField(_('Setup'), null=True, blank=True)
    setup_error = models.TextField(_('Setup error'), null=True, blank=True)
    output = models.TextField(_('Output'), default='', blank=True)
    error = models.TextField(_('Error'), default='', blank=True)
    exit_code = models.IntegerField(_('Exit code'), null=True, blank=True)
    commit = models.CharField(
        _('Commit'),
        max_length=255,
        null=True,
        blank=True,
    )
    _config = JSONField(_('Configuration used in the build'), default=dict)

    length = models.IntegerField(_('Build Length'), null=True, blank=True)

    builder = models.CharField(
        _('Builder'),
        max_length=255,
        null=True,
        blank=True,
    )

    cold_storage = models.NullBooleanField(
        _('Cold Storage'),
        help_text='Build steps stored outside the database.',
    )

    # Managers
    objects = BuildManager.from_queryset(BuildQuerySet)()
    # Only include BRANCH, TAG, UNKNOWN type Version builds.
    internal = InternalBuildManager.from_queryset(BuildQuerySet)()
    # Only include EXTERNAL type Version builds.
    external = ExternalBuildManager.from_queryset(BuildQuerySet)()

    CONFIG_KEY = '__config'

    class Meta:
        ordering = ['-date']
        get_latest_by = 'date'
        index_together = [['version', 'state', 'type']]

    def __init__(self, *args, **kwargs):
        super().__init__(*args, **kwargs)
        self._config_changed = False

    @property
    def previous(self):
        """
        Returns the previous build to the current one.

        Matching the project and version.
        """
        date = self.date or timezone.now()
        if self.project is not None and self.version is not None:
            return (
                Build.objects.filter(
                    project=self.project,
                    version=self.version,
                    date__lt=date,
                ).order_by('-date').first()
            )
        return None

    @property
    def config(self):
        """
        Get the config used for this build.

        Since we are saving the config into the JSON field only when it differs
        from the previous one, this helper returns the correct JSON used in this
        Build object (it could be stored in this object or one of the previous
        ones).
        """
        if self.CONFIG_KEY in self._config:
            return (
                Build.objects
                .only('_config')
                .get(pk=self._config[self.CONFIG_KEY])
                ._config
            )
        return self._config

    @config.setter
    def config(self, value):
        """
        Set `_config` to value.

        `_config` should never be set directly from outside the class.
        """
        self._config = value
        self._config_changed = True

    def save(self, *args, **kwargs):  # noqa
        """
        Save object.

        To save space on the db we only save the config if it's different
        from the previous one.

        If the config is the same, we save the pk of the object
        that has the **real** config under the `CONFIG_KEY` key.
        """
        if self.pk is None or self._config_changed:
            previous = self.previous
            # yapf: disable
            if (
                previous is not None and self._config and
                self._config == previous.config
            ):
                # yapf: enable
                previous_pk = previous._config.get(self.CONFIG_KEY, previous.pk)
                self._config = {self.CONFIG_KEY: previous_pk}
        super().save(*args, **kwargs)
        self._config_changed = False

    def __str__(self):
        return ugettext(
            'Build {project} for {usernames} ({pk})'.format(
                project=self.project,
                usernames=' '.join(
                    self.project.users.all().values_list('username', flat=True),
                ),
                pk=self.pk,
            ),
        )

    def get_absolute_url(self):
        return reverse('builds_detail', args=[self.project.slug, self.pk])

    def get_full_url(self):
        """
        Get full url of the build including domain.

        Example: https://readthedocs.org/projects/pip/builds/99999999/
        """
        scheme = 'http' if settings.DEBUG else 'https'
        full_url = '{scheme}://{domain}{absolute_url}'.format(
            scheme=scheme,
            domain=settings.PRODUCTION_DOMAIN,
            absolute_url=self.get_absolute_url()
        )
        return full_url

    def get_commit_url(self):
        """Return the commit URL."""
        repo_url = self.project.repo
        if self.is_external:
            if 'github' in repo_url:
                user, repo = get_github_username_repo(repo_url)
                if not user and not repo:
                    return ''

                repo = repo.rstrip('/')
                return GITHUB_PULL_REQUEST_COMMIT_URL.format(
                    user=user,
                    repo=repo,
                    number=self.version.verbose_name,
                    commit=self.commit
                )
            if 'gitlab' in repo_url:
                user, repo = get_gitlab_username_repo(repo_url)
                if not user and not repo:
                    return ''

                repo = repo.rstrip('/')
                return GITLAB_MERGE_REQUEST_COMMIT_URL.format(
                    user=user,
                    repo=repo,
                    number=self.version.verbose_name,
                    commit=self.commit
                )
            # TODO: Add External Version Commit URL for BitBucket.
        else:
            if 'github' in repo_url:
                user, repo = get_github_username_repo(repo_url)
                if not user and not repo:
                    return ''

                repo = repo.rstrip('/')
                return GITHUB_COMMIT_URL.format(
                    user=user,
                    repo=repo,
                    commit=self.commit
                )
            if 'gitlab' in repo_url:
                user, repo = get_gitlab_username_repo(repo_url)
                if not user and not repo:
                    return ''

                repo = repo.rstrip('/')
                return GITLAB_COMMIT_URL.format(
                    user=user,
                    repo=repo,
                    commit=self.commit
                )
            if 'bitbucket' in repo_url:
                user, repo = get_bitbucket_username_repo(repo_url)
                if not user and not repo:
                    return ''

                repo = repo.rstrip('/')
                return BITBUCKET_COMMIT_URL.format(
                    user=user,
                    repo=repo,
                    commit=self.commit
                )

        return None

    @property
    def finished(self):
        """Return if build has a finished state."""
        return self.state == BUILD_STATE_FINISHED

    @property
    def is_stale(self):
        """Return if build state is triggered & date more than 5m ago."""
        mins_ago = timezone.now() - datetime.timedelta(minutes=5)
        return self.state == BUILD_STATE_TRIGGERED and self.date < mins_ago

    @property
    def is_external(self):
        return self.version.type == EXTERNAL

    @property
    def external_version_name(self):
        if self.is_external:
            if self.project.git_provider_name == GITHUB_BRAND:
                return GITHUB_EXTERNAL_VERSION_NAME

            if self.project.git_provider_name == GITLAB_BRAND:
                return GITLAB_EXTERNAL_VERSION_NAME

            # TODO: Add External Version Name for BitBucket.
            return GENERIC_EXTERNAL_VERSION_NAME
        return None

    def using_latest_config(self):
        return int(self.config.get('version', '1')) == LATEST_CONFIGURATION_VERSION


class BuildCommandResultMixin:

    """
    Mixin for common command result methods/properties.

    Shared methods between the database model :py:class:`BuildCommandResult` and
    non-model respresentations of build command results from the API
    """

    @property
    def successful(self):
        """Did the command exit with a successful exit code."""
        return self.exit_code == 0

    @property
    def failed(self):
        """
        Did the command exit with a failing exit code.

        Helper for inverse of :py:meth:`successful`
        """
        return not self.successful


class BuildCommandResult(BuildCommandResultMixin, models.Model):

    """Build command for a ``Build``."""

    build = models.ForeignKey(
        Build,
        verbose_name=_('Build'),
        related_name='commands',
    )

    command = models.TextField(_('Command'))
    description = models.TextField(_('Description'), blank=True)
    output = models.TextField(_('Command output'), blank=True)
    exit_code = models.IntegerField(_('Command exit code'))

    start_time = models.DateTimeField(_('Start time'))
    end_time = models.DateTimeField(_('End time'))

    class Meta:
        ordering = ['start_time']
        get_latest_by = 'start_time'

    objects = RelatedBuildQuerySet.as_manager()

    def __str__(self):
        return (
            ugettext('Build command {pk} for build {build}')
            .format(pk=self.pk, build=self.build)
        )

    @property
    def run_time(self):
        """Total command runtime in seconds."""
        if self.start_time is not None and self.end_time is not None:
            diff = self.end_time - self.start_time
            return diff.seconds


class VersionAutomationRule(PolymorphicModel, TimeStampedModel):

    """Versions automation rules for projects."""

    ACTIVATE_VERSION_ACTION = 'activate-version'
    SET_DEFAULT_VERSION_ACTION = 'set-default-version'
    ACTIONS = (
        (ACTIVATE_VERSION_ACTION, _('Activate version')),
        (SET_DEFAULT_VERSION_ACTION, _('Set version as default')),
    )

    project = models.ForeignKey(
        Project,
        related_name='automation_rules',
        on_delete=models.CASCADE,
    )
    priority = models.IntegerField(
        _('Rule priority'),
        help_text=_('A lower number (0) means a higher priority'),
    )
    description = models.CharField(
        _('Description'),
        max_length=255,
        null=True,
        blank=True,
    )
    match_arg = models.CharField(
        _('Match argument'),
        help_text=_('Value used for the rule to match the version'),
        max_length=255,
    )
    predefined_match_arg = models.CharField(
        _('Predefined match argument'),
        help_text=_(
            'Match argument defined by us, it is used if is not None, '
            'otherwise match_arg will be used.'
        ),
        max_length=255,
        choices=PREDEFINED_MATCH_ARGS,
        null=True,
        blank=True,
        default=None,
    )
    action = models.CharField(
        _('Action'),
        help_text=_('Action to apply to matching versions'),
        max_length=32,
        choices=ACTIONS,
    )
    action_arg = models.CharField(
        _('Action argument'),
        help_text=_('Value used for the action to perfom an operation'),
        max_length=255,
        null=True,
        blank=True,
    )
    version_type = models.CharField(
        _('Version type'),
        help_text=_('Type of version the rule should be applied to'),
        max_length=32,
        choices=VERSION_TYPES,
    )

    objects = VersionAutomationRuleManager()

    class Meta:
        unique_together = (('project', 'priority'),)
        ordering = ('priority', '-modified', '-created')

    def get_match_arg(self):
        """Get the match arg defined for `predefined_match_arg` or the match from user."""
        match_arg = PREDEFINED_MATCH_ARGS_VALUES.get(
            self.predefined_match_arg,
        )
        return match_arg or self.match_arg

    def run(self, version, *args, **kwargs):
        """
        Run an action if `version` matches the rule.

        :type version: readthedocs.builds.models.Version
        :returns: True if the action was performed
        """
        if version.type == self.version_type:
            match, result = self.match(version, self.get_match_arg())
            if match:
                self.apply_action(version, result)
                return True
        return False

    def match(self, version, match_arg):
        """
        Returns True and the match result if the version matches the rule.

        :type version: readthedocs.builds.models.Version
        :param str match_arg: Additional argument to perform the match
        :returns: A tuple of (boolean, match_resul).
                  The result will be passed to `apply_action`.
        """
        return False, None

    def apply_action(self, version, match_result):
        """
        Apply the action from allowed_actions.

        :type version: readthedocs.builds.models.Version
        :param any match_result: Additional context from the match operation
        :raises: NotImplementedError if the action
                 isn't implemented or supported for this rule.
        """
        action = self.allowed_actions.get(self.action)
        if action is None:
            raise NotImplementedError
        action(version, match_result, self.action_arg)

    def move(self, steps):
        """
        Change the priority of this Automation Rule.

        This is done by moving it ``n`` steps,
        relative to the other priority rules.
        The priority from the other rules are updated too.

        :param steps: Number of steps to be moved
                      (it can be negative)
        :returns: True if the priority was changed
        """
        total = self.project.automation_rules.count()
        current_priority = self.priority
        new_priority = (current_priority + steps) % total

        if current_priority == new_priority:
            return False

        # Move other's priority
        if new_priority > current_priority:
            # It was moved down
            rules = (
                self.project.automation_rules
                .filter(priority__gt=current_priority, priority__lte=new_priority)
                # We sort the queryset in asc order
                # to be updated in that order
                # to avoid hitting the unique constraint (project, priority).
                .order_by('priority')
            )
            expression = F('priority') - 1
        else:
            # It was moved up
            rules = (
                self.project.automation_rules
                .filter(priority__lt=current_priority, priority__gte=new_priority)
                .exclude(pk=self.pk)
                # We sort the queryset in desc order
                # to be updated in that order
                # to avoid hitting the unique constraint (project, priority).
                .order_by('-priority')
            )
            expression = F('priority') + 1

        # Put an imposible priority to avoid
        # the unique constraint (project, priority)
        # while updating.
        self.priority = total + 99
        self.save()

        # We update each object one by one to
        # avoid hitting the unique constraint (project, priority).
        for rule in rules:
            rule.priority = expression
            rule.save()

        # Put back new priority
        self.priority = new_priority
        self.save()
        return True

    def delete(self, *args, **kwargs):  # pylint: disable=arguments-differ
        """Override method to update the other priorities after delete."""
        current_priority = self.priority
        project = self.project
        super().delete(*args, **kwargs)

        rules = (
            project.automation_rules
            .filter(priority__gte=current_priority)
            # We sort the queryset in asc order
            # to be updated in that order
            # to avoid hitting the unique constraint (project, priority).
            .order_by('priority')
        )
        # We update each object one by one to
        # avoid hitting the unique constraint (project, priority).
        for rule in rules:
            rule.priority = F('priority') - 1
            rule.save()

    def get_description(self):
        if self.description:
            return self.description
        return f'{self.get_action_display()}'

    def get_edit_url(self):
        raise NotImplementedError

    def __str__(self):
        class_name = self.__class__.__name__
        return (
            f'({self.priority}) '
            f'{class_name}/{self.get_action_display()} '
            f'for {self.project.slug}:{self.get_version_type_display()}'
        )


class RegexAutomationRule(VersionAutomationRule):

    TIMEOUT = 1  # timeout in seconds

    allowed_actions = {
        VersionAutomationRule.ACTIVATE_VERSION_ACTION: actions.activate_version,
        VersionAutomationRule.SET_DEFAULT_VERSION_ACTION: actions.set_default_version,
    }

    class Meta:
        proxy = True

    def match(self, version, match_arg):
        """
        Find a match using regex.search.

        .. note::

           We use the regex module with the timeout
           arg to avoid ReDoS.

           We could use a finite state machine type of regex too,
           but there isn't a stable library at the time of writting this code.
        """
        try:
            match = regex.search(
                match_arg,
                version.verbose_name,
                # Compatible with the re module
                flags=regex.VERSION0,
                timeout=self.TIMEOUT,
            )
            return bool(match), match
        except TimeoutError:
            log.warning(
                'Timeout while parsing regex. pattern=%s, input=%s',
                match_arg, version.verbose_name,
            )
        except Exception as e:
            log.info('Error parsing regex: %s', e)
<<<<<<< HEAD
            return False, None

    def get_edit_url(self):
        return reverse(
            'projects_automation_rule_regex_edit',
            args=[self.project.slug, self.pk],
        )
=======
        return False, None
>>>>>>> 43928460
<|MERGE_RESOLUTION|>--- conflicted
+++ resolved
@@ -1202,14 +1202,10 @@
             )
         except Exception as e:
             log.info('Error parsing regex: %s', e)
-<<<<<<< HEAD
-            return False, None
+        return False, None
 
     def get_edit_url(self):
         return reverse(
             'projects_automation_rule_regex_edit',
             args=[self.project.slug, self.pk],
-        )
-=======
-        return False, None
->>>>>>> 43928460
+        )