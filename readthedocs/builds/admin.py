--- conflicted
+++ resolved
@@ -5,13 +5,9 @@
 from django.contrib import admin, messages
 from guardian.admin import GuardedModelAdmin
 
-<<<<<<< HEAD
-from readthedocs.builds.models import Build, Version, BuildCommandResult
-from readthedocs.core.utils.general import wipe_version_via_slugs
-=======
 from readthedocs.builds.models import Build, BuildCommandResult, Version
 from readthedocs.core.utils import trigger_build
->>>>>>> ed8dd29a
+from readthedocs.core.utils.general import wipe_version_via_slugs
 
 
 class BuildCommandResultInline(admin.TabularInline):
@@ -62,8 +58,7 @@
     list_filter = ('type', 'privacy_level', 'active', 'built')
     search_fields = ('slug', 'project__slug')
     raw_id_fields = ('project',)
-<<<<<<< HEAD
-    actions = ['wipe_selected_versions']
+    actions = ['wipe_selected_versions', 'build_version']
 
     def wipe_selected_versions(self, request, queryset):
         """Wipes the selected versions."""
@@ -79,8 +74,6 @@
             )
 
     wipe_selected_versions.short_description = 'Wipe selected versions'
-=======
-    actions = ['build_version']
 
     def build_version(self, request, queryset):
         """Trigger a build for the project version."""
@@ -98,7 +91,6 @@
         )
 
     build_version.short_description = 'Build version'
->>>>>>> ed8dd29a
 
 
 admin.site.register(Build, BuildAdmin)
