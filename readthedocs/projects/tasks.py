"""
Tasks related to projects.

This includes fetching repository code, cleaning ``conf.py`` files, and
rebuilding documentation.
"""

import datetime
import hashlib
import json
import logging
import os
import shutil
import socket
from collections import Counter, defaultdict

import requests
from celery.exceptions import SoftTimeLimitExceeded
from django.conf import settings
from django.core.files.storage import get_storage_class
from django.db.models import Q
from django.urls import reverse
from django.utils import timezone
from django.utils.translation import ugettext_lazy as _
from slumber.exceptions import HttpClientError
from sphinx.ext import intersphinx

from readthedocs.api.v2.client import api as api_v2
from readthedocs.builds.constants import (
    BUILD_STATE_BUILDING,
    BUILD_STATE_CLONING,
    BUILD_STATE_FINISHED,
    BUILD_STATE_INSTALLING,
    BUILD_STATUS_SUCCESS,
    BUILD_STATUS_FAILURE,
    LATEST,
    LATEST_VERBOSE_NAME,
    STABLE_VERBOSE_NAME,
    EXTERNAL,
)
from readthedocs.builds.models import APIVersion, Build, Version
from readthedocs.builds.signals import build_complete
from readthedocs.builds.syncers import Syncer
from readthedocs.config import ConfigError
from readthedocs.core.resolver import resolve_path
from readthedocs.core.symlink import PrivateSymlink, PublicSymlink
from readthedocs.core.utils import broadcast, safe_unlink, send_email
from readthedocs.doc_builder.config import load_yaml_config
from readthedocs.doc_builder.constants import DOCKER_LIMITS
from readthedocs.doc_builder.environments import (
    DockerBuildEnvironment,
    LocalBuildEnvironment,
)
from readthedocs.doc_builder.exceptions import (
    BuildEnvironmentError,
    BuildEnvironmentWarning,
    BuildTimeoutError,
    MkDocsYAMLParseError,
    ProjectBuildsSkippedError,
    VersionLockedError,
    YAMLParseError,
)
from readthedocs.doc_builder.loader import get_builder_class
from readthedocs.doc_builder.python_environments import Conda, Virtualenv
from readthedocs.oauth.models import RemoteRepository
from readthedocs.oauth.notifications import GitBuildStatusFailureNotification
from readthedocs.oauth.services.github import GitHubService
from readthedocs.projects.constants import GITHUB_BRAND
from readthedocs.projects.models import APIProject, Feature
from readthedocs.search.utils import index_new_files, remove_indexed_files
from readthedocs.sphinx_domains.models import SphinxDomain
from readthedocs.vcs_support import utils as vcs_support_utils
from readthedocs.worker import app

from .constants import LOG_TEMPLATE
from .exceptions import ProjectConfigurationError, RepositoryError
from .models import Domain, HTMLFile, ImportedFile, Project
from .signals import (
    after_build,
    after_vcs,
    before_build,
    before_vcs,
    domain_verify,
    files_changed,
)


log = logging.getLogger(__name__)


class SyncRepositoryMixin:

    """Mixin that handles the VCS sync/update."""

    @staticmethod
    def get_version(version_pk):
        """
        Retrieve version data from the API.

        :param version_pk: version pk to sync
        :type version_pk: int
        :returns: a data-complete version object
        :rtype: builds.models.APIVersion
        """
        version_data = api_v2.version(version_pk).get()
        return APIVersion(**version_data)

    def get_vcs_repo(self):
        """Get the VCS object of the current project."""
        version_repo = self.project.vcs_repo(
            self.version.slug,
            # When called from ``SyncRepositoryTask.run`` we don't have
            # a ``setup_env`` so we use just ``None`` and commands won't
            # be recorded
            getattr(self, 'setup_env', None),
            verbose_name=self.version.verbose_name,
            version_type=self.version.type
        )
        return version_repo

    def sync_repo(self):
        """Update the project's repository and hit ``sync_versions`` API."""
        # Make Dirs
        if not os.path.exists(self.project.doc_path):
            os.makedirs(self.project.doc_path)

        if not self.project.vcs_repo():
            raise RepositoryError(
                _('Repository type "{repo_type}" unknown').format(
                    repo_type=self.project.repo_type,
                ),
            )

        # Get the actual code on disk
        msg = 'Checking out version {slug}: {identifier}'.format(
            slug=self.version.slug,
            identifier=self.version.identifier,
        )
        log.info(
            LOG_TEMPLATE,
            {
                'project': self.project.slug,
                'version': self.version.slug,
                'msg': msg,
            }
        )
        version_repo = self.get_vcs_repo()
        version_repo.update()
        self.sync_versions(version_repo)
        identifier = self.commit or self.version.identifier
        version_repo.checkout(identifier)

    def sync_versions(self, version_repo):
        """
        Update tags/branches hitting the API.

        It may trigger a new build to the stable version when hittig the
        ``sync_versions`` endpoint.
        """
        version_post_data = {'repo': version_repo.repo_url}

        if version_repo.supports_tags:
            version_post_data['tags'] = [{
                'identifier': v.identifier,
                'verbose_name': v.verbose_name,
            } for v in version_repo.tags]

        if version_repo.supports_branches:
            version_post_data['branches'] = [{
                'identifier': v.identifier,
                'verbose_name': v.verbose_name,
            } for v in version_repo.branches]

        self.validate_duplicate_reserved_versions(version_post_data)

        try:
            api_v2.project(self.project.pk).sync_versions.post(
                version_post_data,
            )
        except HttpClientError:
            log.exception('Sync Versions Exception')
        except Exception:
            log.exception('Unknown Sync Versions Exception')

    def validate_duplicate_reserved_versions(self, data):
        """
        Check if there are duplicated names of reserved versions.

        The user can't have a branch and a tag with the same name of
        ``latest`` or ``stable``. Raise a RepositoryError exception
        if there is a duplicated name.

        :param data: Dict containing the versions from tags and branches
        """
        version_names = [
            version['verbose_name']
            for version in data.get('tags', []) + data.get('branches', [])
        ]
        counter = Counter(version_names)
        for reserved_name in [STABLE_VERBOSE_NAME, LATEST_VERBOSE_NAME]:
            if counter[reserved_name] > 1:
                raise RepositoryError(
                    RepositoryError.DUPLICATED_RESERVED_VERSIONS,
                )


@app.task(max_retries=5, default_retry_delay=7 * 60)
def sync_repository_task(version_pk):
    """Celery task to trigger VCS version sync."""
    try:
        step = SyncRepositoryTaskStep()
        return step.run(version_pk)
    finally:
        clean_build(version_pk)


class SyncRepositoryTaskStep(SyncRepositoryMixin):

    """
    Entry point to synchronize the VCS documentation.

    .. note::

        This is implemented as a separate class to isolate each run of the
        underlying task. Previously, we were using a custom ``celery.Task`` for
        this, but this class is only instantiated once -- on startup. The effect
        was that this instance shared state between workers.
    """

    def run(self, version_pk):  # pylint: disable=arguments-differ
        """
        Run the VCS synchronization.

        :param version_pk: version pk to sync
        :type version_pk: int
        :returns: whether or not the task ended successfully
        :rtype: bool
        """
        try:
            self.version = self.get_version(version_pk)
            self.project = self.version.project
            before_vcs.send(sender=self.version)
            with self.project.repo_nonblockinglock(version=self.version):
                self.sync_repo()
            return True
        except RepositoryError:
            # Do not log as ERROR handled exceptions
            log.warning('There was an error with the repository', exc_info=True)
        except vcs_support_utils.LockTimeout:
            log.info(
                'Lock still active: project=%s version=%s',
                self.project.slug,
                self.version.slug,
            )
        except Exception:
            # Catch unhandled errors when syncing
            log.exception(
                'An unhandled exception was raised during VCS syncing',
                extra={
                    'stack': True,
                    'tags': {
                        'project': self.project.slug,
                        'version': self.version.slug,
                    },
                },
            )
        finally:
            after_vcs.send(sender=self.version)

        # Always return False for any exceptions
        return False


# Exceptions under ``throws`` argument are considered ERROR from a Build
# perspective (the build failed and can continue) but as a WARNING for the
# application itself (RTD code didn't failed). These exception are logged as
# ``INFO`` and they are not sent to Sentry.
@app.task(
    bind=True,
    max_retries=5,
    default_retry_delay=7 * 60,
    throws=(
        VersionLockedError,
        ProjectBuildsSkippedError,
        YAMLParseError,
        BuildTimeoutError,
        BuildEnvironmentWarning,
        RepositoryError,
        ProjectConfigurationError,
        ProjectBuildsSkippedError,
        MkDocsYAMLParseError,
    ),
)
def update_docs_task(self, version_pk, *args, **kwargs):
    try:
        step = UpdateDocsTaskStep(task=self)
        return step.run(version_pk, *args, **kwargs)
    finally:
        clean_build(version_pk)


class UpdateDocsTaskStep(SyncRepositoryMixin):

    """
    The main entry point for updating documentation.

    It handles all of the logic around whether a project is imported, we created
    it or a webhook is received. Then it will sync the repository and build the
    html docs if needed.

    .. note::

        This is implemented as a separate class to isolate each run of the
        underlying task. Previously, we were using a custom ``celery.Task`` for
        this, but this class is only instantiated once -- on startup. The effect
        was that this instance shared state between workers.
    """

    def __init__(
            self,
            build_env=None,
            python_env=None,
            config=None,
            force=False,
            build=None,
            project=None,
            version=None,
            commit=None,
            task=None,
    ):
        self.build_env = build_env
        self.python_env = python_env
        self.build_force = force
        self.build = {}
        if build is not None:
            self.build = build
        self.version = {}
        if version is not None:
            self.version = version
        self.commit = commit
        self.project = {}
        if project is not None:
            self.project = project
        if config is not None:
            self.config = config
        self.task = task
        self.setup_env = None

    # pylint: disable=arguments-differ
    def run(
            self, version_pk, build_pk=None, commit=None, record=True, docker=None,
            force=False, **__
    ):
        """
        Run a documentation sync n' build.

        This is fully wrapped in exception handling to account for a number of
        failure cases. We first run a few commands in a local build environment,
        but do not report on environment success. This avoids a flicker on the
        build output page where the build is marked as finished in between the
        local environment steps and the docker build steps.

        If a failure is raised, or the build is not successful, return
        ``False``, otherwise, ``True``.

        Unhandled exceptions raise a generic user facing error, which directs
        the user to bug us. It is therefore a benefit to have as few unhandled
        errors as possible.

        :param version_pk int: Project Version id
        :param build_pk int: Build id (if None, commands are not recorded)
        :param commit: commit sha of the version required for sending build status reports
        :param record bool: record a build object in the database
        :param docker bool: use docker to build the project (if ``None``,
            ``settings.DOCKER_ENABLE`` is used)
        :param force bool: force Sphinx build

        :returns: whether build was successful or not

        :rtype: bool
        """
        try:
            if docker is None:
                docker = settings.DOCKER_ENABLE
            self.version = self.get_version(version_pk)
            self.project = self.version.project
            self.build = self.get_build(build_pk)
            self.build_force = force
            self.commit = commit
            self.config = None

            # Build process starts here
            setup_successful = self.run_setup(record=record)
            if not setup_successful:
                return False
            self.run_build(docker=docker, record=record)
            return True
        except Exception:
            log.exception(
                'An unhandled exception was raised during build setup',
                extra={
                    'stack': True,
                    'tags': {
                        'build': build_pk,
                        # We can't depend on these objects because the api
                        # could fail. But self.project and self.version are
                        # initialized as empty dicts in the init method.
                        'project': self.project.slug if self.project else None,
                        'version': self.version.slug if self.version else None,
                    },
                },
            )
            # We should check first for build_env.
            # If isn't None, it means that something got wrong
            # in the second step (`self.run_build`)
            if self.build_env is not None:
                self.build_env.failure = BuildEnvironmentError(
                    BuildEnvironmentError.GENERIC_WITH_BUILD_ID.format(
                        build_id=build_pk,
                    ),
                )
                self.build_env.update_build(BUILD_STATE_FINISHED)
            elif self.setup_env is not None:
                self.setup_env.failure = BuildEnvironmentError(
                    BuildEnvironmentError.GENERIC_WITH_BUILD_ID.format(
                        build_id=build_pk,
                    ),
                )
                self.setup_env.update_build(BUILD_STATE_FINISHED)

            # Send notifications for unhandled errors
            self.send_notifications(version_pk, build_pk)
            return False

    def run_setup(self, record=True):
        """
        Run setup in the local environment.

        Return True if successful.
        """
        self.setup_env = LocalBuildEnvironment(
            project=self.project,
            version=self.version,
            build=self.build,
            record=record,
            update_on_success=False,
        )

        # Environment used for code checkout & initial configuration reading
        with self.setup_env:
            try:
                before_vcs.send(sender=self.version)
                if self.project.skip:
                    raise ProjectBuildsSkippedError
                try:
                    with self.project.repo_nonblockinglock(version=self.version):
                        self.setup_vcs()
                except vcs_support_utils.LockTimeout as e:
                    self.task.retry(exc=e, throw=False)
                    raise VersionLockedError
                try:
                    self.config = load_yaml_config(version=self.version)
                except ConfigError as e:
                    raise YAMLParseError(
                        YAMLParseError.GENERIC_WITH_PARSE_EXCEPTION.format(
                            exception=str(e),
                        ),
                    )

                self.save_build_config()
                self.additional_vcs_operations()
            finally:
                after_vcs.send(sender=self.version)

        if self.setup_env.failure or self.config is None:
            msg = 'Failing build because of setup failure: {}'.format(
                self.setup_env.failure,
            )
            log.info(
                LOG_TEMPLATE,
                {
                    'project': self.project.slug,
                    'version': self.version.slug,
                    'msg': msg,
                }
            )

            # Send notification to users only if the build didn't fail because
            # of VersionLockedError: this exception occurs when a build is
            # triggered before the previous one has finished (e.g. two webhooks,
            # one after the other)
            if not isinstance(self.setup_env.failure, VersionLockedError):
                self.send_notifications(self.version.pk, self.build['id'])

            return False

        if self.setup_env.successful and not self.project.has_valid_clone:
            self.set_valid_clone()

        return True

    def additional_vcs_operations(self):
        """
        Execution of tasks that involve the project's VCS.

        All this tasks have access to the configuration object.
        """
        version_repo = self.get_vcs_repo()
        if version_repo.supports_submodules:
            version_repo.update_submodules(self.config)

    def run_build(self, docker, record):
        """
        Build the docs in an environment.

        :param docker: if ``True``, the build uses a ``DockerBuildEnvironment``,
            otherwise it uses a ``LocalBuildEnvironment`` to run all the
            commands to build the docs
        :param record: whether or not record all the commands in the ``Build``
            instance
        """
        env_vars = self.get_env_vars()

        if docker:
            env_cls = DockerBuildEnvironment
        else:
            env_cls = LocalBuildEnvironment
        self.build_env = env_cls(
            project=self.project,
            version=self.version,
            config=self.config,
            build=self.build,
            record=record,
            environment=env_vars,
        )

        # Environment used for building code, usually with Docker
        with self.build_env:
            python_env_cls = Virtualenv
            if self.config.conda is not None:
                log.info(
                    LOG_TEMPLATE,
                    {
                        'project': self.project.slug,
                        'version': self.version.slug,
                        'msg': 'Using conda',
                    }
                )
                python_env_cls = Conda
            self.python_env = python_env_cls(
                version=self.version,
                build_env=self.build_env,
                config=self.config,
            )

            try:
                with self.project.repo_nonblockinglock(version=self.version):
                    self.setup_python_environment()

                    # TODO the build object should have an idea of these states,
                    # extend the model to include an idea of these outcomes
                    outcomes = self.build_docs()
            except vcs_support_utils.LockTimeout as e:
                self.task.retry(exc=e, throw=False)
                raise VersionLockedError
            except SoftTimeLimitExceeded:
                raise BuildTimeoutError
            else:
                build_id = self.build.get('id')
                if build_id:
                    # Store build artifacts to storage (local or cloud storage)
                    self.store_build_artifacts(
                        html=bool(outcomes['html']),
                        search=bool(outcomes['search']),
                        localmedia=bool(outcomes['localmedia']),
                        pdf=bool(outcomes['pdf']),
                        epub=bool(outcomes['epub']),
                    )

                    # Finalize build and update web servers
                    # We upload EXTERNAL version media files to blob storage
                    # We should have this check here to make sure
                    # the files don't get re-uploaded on web.
                    if self.version.type != EXTERNAL:
                        self.update_app_instances(
                            html=bool(outcomes['html']),
                            search=bool(outcomes['search']),
                            localmedia=bool(outcomes['localmedia']),
                            pdf=bool(outcomes['pdf']),
                            epub=bool(outcomes['epub']),
                        )
                else:
                    log.warning('No build ID, not syncing files')

        if self.build_env.failed:
            # TODO: Send RTD Webhook notification for build failure.
            self.send_notifications(self.version.pk, self.build['id'])

            if self.commit:
                send_external_build_status(
                    version_type=self.version.type,
                    build_pk=self.build['id'],
                    commit=self.commit,
                    status=BUILD_STATUS_FAILURE
                )
        elif self.build_env.successful:
            # TODO: Send RTD Webhook notification for build success.
            if self.commit:
                send_external_build_status(
                    version_type=self.version.type,
                    build_pk=self.build['id'],
                    commit=self.commit,
                    status=BUILD_STATUS_SUCCESS
                )
        else:
            if self.commit:
                msg = 'Unhandled Build Status'
                send_external_build_status(
                    version_type=self.version.type,
                    build_pk=self.build['id'],
                    commit=self.commit,
                    status=BUILD_STATUS_FAILURE
                )
                log.warning(
                    LOG_TEMPLATE,
                    {
                        'project': self.project.slug,
                        'version': self.version.slug,
                        'msg': msg,
                    }
                )

        build_complete.send(sender=Build, build=self.build_env.build)

    @staticmethod
    def get_project(project_pk):
        """Get project from API."""
        project_data = api_v2.project(project_pk).get()
        return APIProject(**project_data)

    @staticmethod
    def get_build(build_pk):
        """
        Retrieve build object from API.

        :param build_pk: Build primary key
        """
        build = {}
        if build_pk:
            build = api_v2.build(build_pk).get()
        private_keys = [
            'project',
            'version',
            'resource_uri',
            'absolute_uri',
        ]
        return {
            key: val
            for key, val in build.items() if key not in private_keys
        }

    def setup_vcs(self):
        """
        Update the checkout of the repo to make sure it's the latest.

        This also syncs versions in the DB.
        """
        self.setup_env.update_build(state=BUILD_STATE_CLONING)

        log.info(
            LOG_TEMPLATE,
            {
                'project': self.project.slug,
                'version': self.version.slug,
                'msg': 'Updating docs from VCS',
            }
        )
        try:
            self.sync_repo()
        except RepositoryError:
            log.warning('There was an error with the repository', exc_info=True)
            # Re raise the exception to stop the build at this point
            raise
        except Exception:
            # Catch unhandled errors when syncing
            log.exception(
                'An unhandled exception was raised during VCS syncing',
                extra={
                    'stack': True,
                    'tags': {
                        'build': self.build['id'],
                        'project': self.project.slug,
                        'version': self.version.slug,
                    },
                },
            )
            # Re raise the exception to stop the build at this point
            raise

        commit = self.commit or self.project.vcs_repo(self.version.slug).commit
        if commit:
            self.build['commit'] = commit

    def get_env_vars(self):
        """Get bash environment variables used for all builder commands."""
        env = {
            'READTHEDOCS': True,
            'READTHEDOCS_VERSION': self.version.slug,
            'READTHEDOCS_PROJECT': self.project.slug,
            'READTHEDOCS_LANGUAGE': self.project.language,
        }

        if self.config.conda is not None:
            env.update({
                'CONDA_ENVS_PATH': os.path.join(self.project.doc_path, 'conda'),
                'CONDA_DEFAULT_ENV': self.version.slug,
                'BIN_PATH': os.path.join(
                    self.project.doc_path,
                    'conda',
                    self.version.slug,
                    'bin',
                ),
            })
        else:
            env.update({
                'BIN_PATH': os.path.join(
                    self.project.doc_path,
                    'envs',
                    self.version.slug,
                    'bin',
                ),
            })

        # Update environment from Project's specific environment variables
        env.update(self.project.environment_variables)

        return env

    def set_valid_clone(self):
        """Mark on the project that it has been cloned properly."""
        api_v2.project(self.project.pk).patch(
            {'has_valid_clone': True}
        )
        self.project.has_valid_clone = True
        self.version.project.has_valid_clone = True

    def save_build_config(self):
        """Save config in the build object."""
        pk = self.build['id']
        config = self.config.as_dict()
        api_v2.build(pk).patch({
            'config': config,
        })
        self.build['config'] = config

    def store_build_artifacts(
            self,
            html=False,
            localmedia=False,
            search=False,
            pdf=False,
            epub=False,
    ):
        """
        Save build artifacts to "storage" using Django's storage API.

        The storage could be local filesystem storage OR cloud blob storage
        such as S3, Azure storage or Google Cloud Storage.

        Remove build artifacts of types not included in this build (PDF, ePub, zip only).

        This looks very similar to `move_files` and is intended to replace it!

        :param html: whether to save HTML output
        :param localmedia: whether to save localmedia (htmlzip) output
        :param search: whether to save search artifacts
        :param pdf: whether to save PDF output
        :param epub: whether to save ePub output
        """
        if not settings.RTD_BUILD_MEDIA_STORAGE:
            log.warning(
                LOG_TEMPLATE,
                {
                    'project': self.version.project.slug,
                    'version': self.version.slug,
                    'msg': (
                        'RTD_BUILD_MEDIA_STORAGE is missing - '
                        'Not writing build artifacts to media storage'
                    ),
                },
            )
            return

        storage = get_storage_class(settings.RTD_BUILD_MEDIA_STORAGE)()
        log.info(
            LOG_TEMPLATE,
            {
                'project': self.version.project.slug,
                'version': self.version.slug,
                'msg': 'Writing build artifacts to media storage',
            },
        )

        types_to_copy = []
        types_to_delete = []

        # HTML media
        if html:
            types_to_copy.append(('html', self.config.doctype))

        # Search media (JSON)
        if search:
            types_to_copy.append(('json', 'sphinx_search'))

        if localmedia:
            types_to_copy.append(('htmlzip', 'sphinx_localmedia'))
        else:
            types_to_delete.append('htmlzip')

        if pdf:
            types_to_copy.append(('pdf', 'sphinx_pdf'))
        else:
            types_to_delete.append('pdf')

        if epub:
            types_to_copy.append(('epub', 'sphinx_epub'))
        else:
            types_to_delete.append('epub')

<<<<<<< HEAD
        for media_type, build_type in types_to_copy:
            from_path = self.version.project.artifact_path(
                version=self.version.slug,
                type_=build_type,
            )
            to_path = self.version.project.get_storage_path(
                type_=media_type,
                version_slug=self.version.slug,
                include_file=False,
            )
            log.info(
                LOG_TEMPLATE,
                {
                    'project': self.version.project.slug,
                    'version': self.version.slug,
                    'msg': f'Writing {media_type} to media storage - {to_path}',
                },
            )
            try:
                storage.copy_directory(from_path, to_path)
            except Exception:
                # Ideally this should just be an IOError
                # but some storage backends unfortunately throw other errors
                log.exception(
=======
            for media_type, build_type in types_to_copy:
                from_path = self.version.project.artifact_path(
                    version=self.version.slug,
                    type_=build_type,
                )
                to_path = self.version.project.get_storage_path(
                    type_=media_type,
                    version_slug=self.version.slug,
                    include_file=False,
                    version_type=self.version.type,
                )
                log.info(
>>>>>>> 3497800f
                    LOG_TEMPLATE,
                    {
                        'project': self.version.project.slug,
                        'version': self.version.slug,
                        'msg': f'Error copying {from_path} to storage (not failing build)',
                    },
                )

<<<<<<< HEAD
        for media_type in types_to_delete:
            media_path = self.version.project.get_storage_path(
                type_=media_type,
                version_slug=self.version.slug,
                include_file=False,
            )
            log.info(
                LOG_TEMPLATE,
                {
                    'project': self.version.project.slug,
                    'version': self.version.slug,
                    'msg': f'Deleting {media_type} from media storage - {media_path}',
                },
            )
            try:
                storage.delete_directory(media_path)
            except Exception:
                # Ideally this should just be an IOError
                # but some storage backends unfortunately throw other errors
                log.exception(
=======
            for media_type in types_to_delete:
                media_path = self.version.project.get_storage_path(
                    type_=media_type,
                    version_slug=self.version.slug,
                    include_file=False,
                    version_type=self.version.type,
                )
                log.info(
>>>>>>> 3497800f
                    LOG_TEMPLATE,
                    {
                        'project': self.version.project.slug,
                        'version': self.version.slug,
                        'msg': f'Error deleting {media_path} from storage (not failing build)',
                    },
                )

    def update_app_instances(
            self,
            html=False,
            localmedia=False,
            search=False,
            pdf=False,
            epub=False,
    ):
        """
        Update application instances with build artifacts.

        This triggers updates across application instances for html, pdf, epub,
        downloads, and search. Tasks are broadcast to all web servers from here.
        """
        # Update version if we have successfully built HTML output
        try:
            if html:
                version = api_v2.version(self.version.pk)
                version.patch({
                    'built': True,
                })
        except HttpClientError:
            log.exception(
                'Updating version failed, skipping file sync: version=%s',
                self.version,
            )
        hostname = socket.gethostname()

        delete_unsynced_media = True

        # Broadcast finalization steps to web application instances
        broadcast(
            type='app',
            task=sync_files,
            args=[
                self.project.pk,
                self.version.pk,
                self.config.doctype,
            ],
            kwargs=dict(
                hostname=hostname,
                html=html,
                localmedia=localmedia,
                search=search,
                pdf=pdf,
                epub=epub,
                delete_unsynced_media=delete_unsynced_media,
            ),
            callback=sync_callback.s(
                version_pk=self.version.pk,
                commit=self.build['commit'],
                build=self.build['id'],
            ),
        )

    def setup_python_environment(self):
        """
        Build the virtualenv and install the project into it.

        Always build projects with a virtualenv.

        :param build_env: Build environment to pass commands and execution through.
        """
        self.build_env.update_build(state=BUILD_STATE_INSTALLING)

        # Check if the python version/build image in the current venv is the
        # same to be used in this build and if it differs, wipe the venv to
        # avoid conflicts.
        if self.python_env.is_obsolete:
            self.python_env.delete_existing_venv_dir()
        else:
            self.python_env.delete_existing_build_dir()

        self.python_env.setup_base()
        self.python_env.save_environment_json()
        self.python_env.install_core_requirements()
        self.python_env.install_requirements()

    def build_docs(self):
        """
        Wrapper to all build functions.

        Executes the necessary builds for this task and returns whether the
        build was successful or not.

        :returns: Build outcomes with keys for html, search, localmedia, pdf,
                  and epub
        :rtype: dict
        """
        self.build_env.update_build(state=BUILD_STATE_BUILDING)
        before_build.send(sender=self.version)

        outcomes = defaultdict(lambda: False)
        outcomes['html'] = self.build_docs_html()
        outcomes['search'] = self.build_docs_search()
        outcomes['localmedia'] = self.build_docs_localmedia()
        outcomes['pdf'] = self.build_docs_pdf()
        outcomes['epub'] = self.build_docs_epub()

        after_build.send(sender=self.version)
        return outcomes

    def build_docs_html(self):
        """Build HTML docs."""
        html_builder = get_builder_class(self.config.doctype)(
            build_env=self.build_env,
            python_env=self.python_env,
        )
        if self.build_force:
            html_builder.force()
        html_builder.append_conf()
        success = html_builder.build()
        if success:
            html_builder.move()

        # Gracefully attempt to move files via task on web workers.
        try:
            # We upload EXTERNAL version media files to blob storage
            # We should have this check here to make sure
            # the files don't get re-uploaded on web.
            if self.version.type != EXTERNAL:
                broadcast(
                    type='app',
                    task=move_files,
                    args=[
                        self.version.pk,
                        socket.gethostname(), self.config.doctype
                    ],
                    kwargs=dict(html=True),
                )
        except socket.error:
            log.exception('move_files task has failed on socket error.')

        return success

    def build_docs_search(self):
        """Build search data."""
        # Search is always run in sphinx using the rtd-sphinx-extension.
        # Mkdocs has no search currently.
        if self.is_type_sphinx() and self.version.type != EXTERNAL:
            return True
        return False

    def build_docs_localmedia(self):
        """Get local media files with separate build."""
        if (
            'htmlzip' not in self.config.formats or
            self.version.type == EXTERNAL
        ):
            return False
        # We don't generate a zip for mkdocs currently.
        if self.is_type_sphinx():
            return self.build_docs_class('sphinx_singlehtmllocalmedia')
        return False

    def build_docs_pdf(self):
        """Build PDF docs."""
        if 'pdf' not in self.config.formats or self.version.type == EXTERNAL:
            return False
        # Mkdocs has no pdf generation currently.
        if self.is_type_sphinx():
            return self.build_docs_class('sphinx_pdf')
        return False

    def build_docs_epub(self):
        """Build ePub docs."""
        if 'epub' not in self.config.formats or self.version.type == EXTERNAL:
            return False
        # Mkdocs has no epub generation currently.
        if self.is_type_sphinx():
            return self.build_docs_class('sphinx_epub')
        return False

    def build_docs_class(self, builder_class):
        """
        Build docs with additional doc backends.

        These steps are not necessarily required for the build to halt, so we
        only raise a warning exception here. A hard error will halt the build
        process.
        """
        builder = get_builder_class(builder_class)(
            self.build_env,
            python_env=self.python_env,
        )
        success = builder.build()
        builder.move()
        return success

    def send_notifications(self, version_pk, build_pk):
        """Send notifications on build failure."""
        if self.version.type != EXTERNAL:
            send_notifications.delay(version_pk, build_pk=build_pk)

    def is_type_sphinx(self):
        """Is documentation type Sphinx."""
        return 'sphinx' in self.config.doctype


# Web tasks
@app.task(queue='web')
def sync_files(
        project_pk,
        version_pk,
        doctype,
        hostname=None,
        html=False,
        localmedia=False,
        search=False,
        pdf=False,
        epub=False,
        delete_unsynced_media=False,
):
    """
    Sync build artifacts to application instances.

    This task broadcasts from a build instance on build completion and performs
    synchronization of build artifacts on each application instance.
    """
    # Clean up unused artifacts
    version = Version.objects.get_object_or_log(pk=version_pk)
    if not version:
        return

    # Sync files to the web servers
    move_files(
        version_pk,
        hostname,
        doctype,
        html=html,
        localmedia=localmedia,
        search=search,
        pdf=pdf,
        epub=epub,
        delete_unsynced_media=delete_unsynced_media,
    )

    # Symlink project
    symlink_project(project_pk)

    # Update metadata
    update_static_metadata(project_pk)


@app.task(queue='web')
def move_files(
        version_pk,
        hostname,
        doctype,
        html=False,
        localmedia=False,
        search=False,
        pdf=False,
        epub=False,
        delete_unsynced_media=False,
):
    """
    Task to move built documentation to web servers.

    :param version_pk: Version id to sync files for
    :param hostname: Hostname to sync to
    :param html: Sync HTML
    :type html: bool
    :param localmedia: Sync local media files
    :type localmedia: bool
    :param search: Sync search files
    :type search: bool
    :param pdf: Sync PDF files
    :type pdf: bool
    :param epub: Sync ePub files
    :type epub: bool
    :param delete_unsynced_media: Whether to try and delete files.
    :type delete_unsynced_media: bool
    """
    version = Version.objects.get_object_or_log(pk=version_pk)
    if not version:
        return

    # This is False if we have already synced media files to blob storage
    # We set `epub=False` for example so data doesn't get re-uploaded on each
    # web, so we need this to protect against deleting in those cases
    if delete_unsynced_media:
        downloads = {
            'pdf': pdf,
            'epub': epub,
            'htmlzip': localmedia,
        }
        unsync_downloads = (k for k, v in downloads.items() if not v)
        for media_type in unsync_downloads:
            remove_dirs([
                version.project.get_production_media_path(
                    type_=media_type,
                    version_slug=version.slug,
                    include_file=False,
                ),
            ])

    log.debug(
        LOG_TEMPLATE,
        {
            'project': version.project.slug,
            'version': version.slug,
            'msg': 'Moving files',
        }
    )

    if html:
        from_path = version.project.artifact_path(
            version=version.slug,
            type_=doctype,
        )
        target = version.project.rtd_build_path(version.slug)
        Syncer.copy(from_path, target, host=hostname)

    if search:
        from_path = version.project.artifact_path(
            version=version.slug,
            type_='sphinx_search',
        )
        to_path = version.project.get_production_media_path(
            type_='json',
            version_slug=version.slug,
            include_file=False,
        )
        Syncer.copy(from_path, to_path, host=hostname)

    if localmedia:
        from_path = os.path.join(
            version.project.artifact_path(
                version=version.slug,
                type_='sphinx_localmedia',
            ),
            '{}.zip'.format(version.project.slug),
        )
        to_path = version.project.get_production_media_path(
            type_='htmlzip',
            version_slug=version.slug,
            include_file=True,
        )
        Syncer.copy(from_path, to_path, host=hostname, is_file=True)
    if pdf:
        from_path = os.path.join(
            version.project.artifact_path(
                version=version.slug,
                type_='sphinx_pdf',
            ),
            '{}.pdf'.format(version.project.slug),
        )
        to_path = version.project.get_production_media_path(
            type_='pdf',
            version_slug=version.slug,
            include_file=True,
        )
        Syncer.copy(from_path, to_path, host=hostname, is_file=True)
    if epub:
        from_path = os.path.join(
            version.project.artifact_path(
                version=version.slug,
                type_='sphinx_epub',
            ),
            '{}.epub'.format(version.project.slug),
        )
        to_path = version.project.get_production_media_path(
            type_='epub',
            version_slug=version.slug,
            include_file=True,
        )
        Syncer.copy(from_path, to_path, host=hostname, is_file=True)


@app.task(queue='web')
def symlink_project(project_pk):
    project = Project.objects.get(pk=project_pk)
    for symlink in [PublicSymlink, PrivateSymlink]:
        sym = symlink(project=project)
        sym.run()


@app.task(queue='web')
def symlink_domain(project_pk, domain, delete=False):
    """
    Symlink domain.

    :param project_pk: project's pk
    :type project_pk: int
    :param domain: domain for the symlink
    :type domain: str
    """
    project = Project.objects.get(pk=project_pk)
    for symlink in [PublicSymlink, PrivateSymlink]:
        sym = symlink(project=project)
        if delete:
            sym.remove_symlink_cname(domain)
        else:
            sym.symlink_cnames(domain)


@app.task(queue='web')
def remove_orphan_symlinks():
    """
    Remove orphan symlinks.

    List CNAME_ROOT for Public and Private symlinks, check that all the listed
    cname exist in the database and if doesn't exist, they are un-linked.
    """
    for symlink in [PublicSymlink, PrivateSymlink]:
        for domain_path in [symlink.PROJECT_CNAME_ROOT, symlink.CNAME_ROOT]:
            valid_cnames = set(
                Domain.objects.all().values_list('domain', flat=True),
            )
            orphan_cnames = set(os.listdir(domain_path)) - valid_cnames
            for cname in orphan_cnames:
                orphan_domain_path = os.path.join(domain_path, cname)
                log.info('Unlinking orphan CNAME: %s', orphan_domain_path)
                safe_unlink(orphan_domain_path)


@app.task(queue='web')
def broadcast_remove_orphan_symlinks():
    """
    Broadcast the task ``remove_orphan_symlinks`` to all our web servers.

    This task is executed by CELERY BEAT.
    """
    broadcast(type='web', task=remove_orphan_symlinks, args=[])


@app.task(queue='web')
def symlink_subproject(project_pk):
    project = Project.objects.get(pk=project_pk)
    for symlink in [PublicSymlink, PrivateSymlink]:
        sym = symlink(project=project)
        sym.symlink_subprojects()


@app.task(queue='web')
def fileify(version_pk, commit, build):
    """
    Create ImportedFile objects for all of a version's files.

    This is so we have an idea of what files we have in the database.
    """
    version = Version.objects.get_object_or_log(pk=version_pk)
    if not version:
        return
    project = version.project

    if not commit:
        log.warning(
            LOG_TEMPLATE,
            {
                'project': project.slug,
                'version': version.slug,
                'msg': (
                    'Search index not being built because no commit information'
                ),
            },
        )
        return

    log.info(
        LOG_TEMPLATE,
        {
            'project': version.project.slug,
            'version': version.slug,
            'msg': 'Creating ImportedFiles',
        }
    )
    try:
        changed_files = _create_imported_files(version, commit, build)
    except Exception:
        changed_files = set()
        log.exception('Failed during ImportedFile creation')

    try:
        _create_intersphinx_data(version, commit, build)
    except Exception:
        log.exception('Failed during SphinxDomain creation')

    try:
        _sync_imported_files(version, build, changed_files)
    except Exception:
        log.exception('Failed during ImportedFile syncing')


def _create_intersphinx_data(version, commit, build):
    """
    Create intersphinx data for this version.

    :param version: Version instance
    :param commit: Commit that updated path
    :param build: Build id
    """
    if not settings.RTD_BUILD_MEDIA_STORAGE:
        log.warning('RTD_BUILD_MEDIA_STORAGE is missing - Not updating intersphinx data')
        return

    storage = get_storage_class(settings.RTD_BUILD_MEDIA_STORAGE)()

    html_storage_path = version.project.get_storage_path(
        type_='html', version_slug=version.slug, include_file=False
    )
    json_storage_path = version.project.get_storage_path(
        type_='json', version_slug=version.slug, include_file=False
    )

    object_file = storage.join(html_storage_path, 'objects.inv')
    if not storage.exists(object_file):
        log.debug('No objects.inv, skipping intersphinx indexing.')
        return

    type_file = storage.join(json_storage_path, 'readthedocs-sphinx-domain-names.json')
    types = {}
    titles = {}
    if storage.exists(type_file):
        try:
            data = json.load(storage.open(type_file))
            types = data['types']
            titles = data['titles']
        except Exception:
            log.exception('Exception parsing readthedocs-sphinx-domain-names.json')

    # These classes are copied from Sphinx
    # https://git.io/fhFbI
    class MockConfig:
        intersphinx_timeout = None
        tls_verify = False

    class MockApp:
        srcdir = ''
        config = MockConfig()

        def warn(self, msg):
            log.warning('Sphinx MockApp: %s', msg)

    # Re-create all objects from the new build of the version
    object_file_url = storage.url(object_file)
    if object_file_url.startswith('/'):
        # Filesystem backed storage simply prepends MEDIA_URL to the path to get the URL
        # This can cause an issue if MEDIA_URL is not fully qualified
        object_file_url = 'http://' + settings.PRODUCTION_DOMAIN + object_file_url

    invdata = intersphinx.fetch_inventory(MockApp(), '', object_file_url)
    for key, value in sorted(invdata.items() or {}):
        domain, _type = key.split(':')
        for name, einfo in sorted(value.items()):
            # project, version, url, display_name
            # ('Sphinx', '1.7.9', 'faq.html#epub-faq', 'Epub info')
            try:
                url = einfo[2]
                if '#' in url:
                    doc_name, anchor = url.split(
                        '#',
                        # The anchor can contain ``#`` characters
                        maxsplit=1
                    )
                else:
                    doc_name, anchor = url, ''
                display_name = einfo[3]
            except Exception:
                log.exception(
                    'Error while getting sphinx domain information for %s:%s:%s. Skipping.',
                    version.project.slug,
                    version.slug,
                    f'domain->name',
                )
                continue

            # HACK: This is done because the difference between
            # ``sphinx.builders.html.StandaloneHTMLBuilder``
            # and ``sphinx.builders.dirhtml.DirectoryHTMLBuilder``.
            # They both have different ways of generating HTML Files,
            # and therefore the doc_name generated is different.
            # More info on: http://www.sphinx-doc.org/en/master/usage/builders/index.html#builders
            # Also see issue: https://github.com/readthedocs/readthedocs.org/issues/5821
            if doc_name.endswith('/'):
                doc_name += 'index.html'

            html_file = HTMLFile.objects.filter(
                project=version.project, version=version,
                path=doc_name, build=build,
            ).first()

            if not html_file:
                log.debug('[%s] [%s] [Build: %s] HTMLFile object not found. File: %s' % (
                    version.project,
                    version,
                    build,
                    doc_name,
                ))

                # Don't create Sphinx Domain objects
                # if the HTMLFile object is not found.
                continue

            SphinxDomain.objects.create(
                project=version.project,
                version=version,
                html_file=html_file,
                domain=domain,
                name=name,
                display_name=display_name,
                type=_type,
                type_display=types.get(f'{domain}:{_type}', ''),
                doc_name=doc_name,
                doc_display=titles.get(doc_name, ''),
                anchor=anchor,
                commit=commit,
                build=build,
            )


def clean_build(version_pk):
    """Clean the files used in the build of the given version."""
    try:
        version = SyncRepositoryMixin.get_version(version_pk)
    except Exception:
        log.exception('Error while fetching the version from the api')
        return False
    if not version.project.has_feature(Feature.CLEAN_AFTER_BUILD):
        log.info(
            'Skipping build files deletetion for version: %s',
            version_pk,
        )
        return False
    # NOTE: we are skipping the deletion of the `artifacts` dir
    # because we are syncing the servers with an async task.
    del_dirs = [
        os.path.join(version.project.doc_path, dir_, version.slug)
        for dir_ in ('checkouts', 'envs', 'conda')
    ]
    try:
        with version.project.repo_nonblockinglock(version):
            log.info('Removing: %s', del_dirs)
            remove_dirs(del_dirs)
    except vcs_support_utils.LockTimeout:
        log.info('Another task is running. Not removing: %s', del_dirs)
    else:
        return True


def _create_imported_files(version, commit, build):
    """
    Create imported files for version.

    :param version: Version instance
    :param commit: Commit that updated path
    :param build: Build id
    :returns: paths of changed files
    :rtype: set
    """

    if not settings.RTD_BUILD_MEDIA_STORAGE:
        log.warning('RTD_BUILD_MEDIA_STORAGE is missing - Not updating imported files')
        return

    storage = get_storage_class(settings.RTD_BUILD_MEDIA_STORAGE)()

    changed_files = set()

    # Re-create all objects from the new build of the version
    storage_path = version.project.get_storage_path(
        type_='html', version_slug=version.slug, include_file=False
    )
    for root, __, filenames in storage.walk(storage_path):
        for filename in filenames:
            if filename.endswith('.html'):
                model_class = HTMLFile
            elif version.project.cdn_enabled:
                # We need to track all files for CDN enabled projects so the files can be purged
                model_class = ImportedFile
            else:
                # For projects not behind a CDN, we don't care about non-HTML
                continue

            relpath = storage.join(root, filename)
            try:
                md5 = hashlib.md5(storage.open(relpath, 'rb').read()).hexdigest()
            except Exception:
                log.exception(
                    'Error while generating md5 for %s:%s:%s. Don\'t stop.',
                    version.project.slug,
                    version.slug,
                    relpath,
                )
                md5 = ''
            # Keep track of changed files to be purged in the CDN
            obj = (
                model_class.objects
                .filter(project=version.project, version=version, path=relpath)
                .order_by('-modified_date')
                .first()
            )
            if obj and md5 and obj.md5 != md5:
                changed_files.add(
                    resolve_path(
                        version.project,
                        filename=relpath,
                        version_slug=version.slug,
                    ),
                )
            # Create imported files from new build
            model_class.objects.create(
                project=version.project,
                version=version,
                path=relpath,
                name=filename,
                md5=md5,
                commit=commit,
                build=build,
            )

    return changed_files


def _sync_imported_files(version, build, changed_files):
    """
    Sync/Update/Delete ImportedFiles objects of this version.

    :param version: Version instance
    :param build: Build id
    :param changed_files: path of changed files
    """

    # Index new HTMLFiles to ElasticSearch
    index_new_files(model=HTMLFile, version=version, build=build)

    # Remove old HTMLFiles from ElasticSearch
    remove_indexed_files(
        model=HTMLFile,
        version=version,
        build=build,
    )

    # Delete SphinxDomain objects from previous versions
    # This has to be done before deleting ImportedFiles and not with a cascade,
    # because multiple Domain's can reference a specific HTMLFile.
    (
        SphinxDomain.objects
        .filter(project=version.project, version=version)
        .exclude(build=build)
        .delete()
    )

    # Delete ImportedFiles objects (including HTMLFiles)
    # from the previous build of the version.
    (
        ImportedFile.objects
        .filter(project=version.project, version=version)
        .exclude(build=build)
        .delete()
    )

    # Send signal with changed files
    files_changed.send(
        sender=Project,
        project=version.project,
        files=changed_files,
    )


@app.task(queue='web')
def send_notifications(version_pk, build_pk):
    version = Version.objects.get_object_or_log(pk=version_pk)

    if not version:
        return

    build = Build.objects.get(pk=build_pk)

    for hook in version.project.webhook_notifications.all():
        webhook_notification(version, build, hook.url)
    for email in version.project.emailhook_notifications.all().values_list(
            'email',
            flat=True,
    ):
        email_notification(version, build, email)


def email_notification(version, build, email):
    """
    Send email notifications for build failure.

    :param version: :py:class:`Version` instance that failed
    :param build: :py:class:`Build` instance that failed
    :param email: Email recipient address
    """
    log.debug(
        LOG_TEMPLATE,
        {
            'project': version.project.slug,
            'version': version.slug,
            'msg': 'sending email to: %s' % email,
        }
    )

    # We send only what we need from the Django model objects here to avoid
    # serialization problems in the ``readthedocs.core.tasks.send_email_task``
    context = {
        'version': {
            'verbose_name': version.verbose_name,
        },
        'project': {
            'name': version.project.name,
        },
        'build': {
            'pk': build.pk,
            'error': build.error,
        },
        'build_url': 'https://{}{}'.format(
            settings.PRODUCTION_DOMAIN,
            build.get_absolute_url(),
        ),
        'unsub_url': 'https://{}{}'.format(
            settings.PRODUCTION_DOMAIN,
            reverse('projects_notifications', args=[version.project.slug]),
        ),
    }

    if build.commit:
        title = _(
            'Failed: {project[name]} ({commit})',
        ).format(commit=build.commit[:8], **context)
    else:
        title = _('Failed: {project[name]} ({version[verbose_name]})').format(
            **context
        )

    send_email(
        email,
        title,
        template='projects/email/build_failed.txt',
        template_html='projects/email/build_failed.html',
        context=context,
    )


def webhook_notification(version, build, hook_url):
    """
    Send webhook notification for project webhook.

    :param version: Version instance to send hook for
    :param build: Build instance that failed
    :param hook_url: Hook URL to send to
    """
    project = version.project

    data = json.dumps({
        'name': project.name,
        'slug': project.slug,
        'build': {
            'id': build.id,
            'success': build.success,
            'date': build.date.strftime('%Y-%m-%d %H:%M:%S'),
        },
    })
    log.debug(
        LOG_TEMPLATE,
        {
            'project': project.slug,
            'version': '',
            'msg': 'sending notification to: %s' % hook_url,
        }
    )
    try:
        requests.post(hook_url, data=data)
    except Exception:
        log.exception('Failed to POST on webhook url: url=%s', hook_url)


@app.task(queue='web')
def update_static_metadata(project_pk, path=None):
    """
    Update static metadata JSON file.

    Metadata settings include the following project settings:

    version
      The default version for the project, default: `latest`

    language
      The default language for the project, default: `en`

    languages
      List of languages built by linked translation projects.
    """
    project = Project.objects.get(pk=project_pk)
    if not path:
        path = project.static_metadata_path()

    log.info(
        LOG_TEMPLATE,
        {
            'project': project.slug,
            'version': '',
            'msg': 'Updating static metadata',
        }
    )
    translations = [trans.language for trans in project.translations.all()]
    languages = set(translations)
    # Convert to JSON safe types
    metadata = {
        'version': project.default_version,
        'language': project.language,
        'languages': list(languages),
        'single_version': project.single_version,
        'subdomain': project.subdomain(),
        'canonical_url': project.get_canonical_url(),
    }
    try:
        fh = open(path, 'w+')
        json.dump(metadata, fh)
        fh.close()
    except (AttributeError, IOError) as e:
        log.debug(
            LOG_TEMPLATE,
            {
                'project': project.slug,
                'version': '',
                'msg': 'Cannot write to metadata.json: {}'.format(e),
            }
        )


# Random Tasks
@app.task()
def remove_dirs(paths):
    """
    Remove artifacts from servers.

    This is mainly a wrapper around shutil.rmtree so that we can remove things across
    every instance of a type of server (eg. all builds or all webs).

    :param paths: list containing PATHs where file is on disk
    """
    for path in paths:
        log.info('Removing %s', path)
        shutil.rmtree(path, ignore_errors=True)


@app.task(queue='web')
def remove_build_storage_paths(paths):
    """
    Remove artifacts from build media storage (cloud or local storage).

    :param paths: list of paths in build media storage to delete
    """
    if not settings.RTD_BUILD_MEDIA_STORAGE:
        log.warning('RTD_BUILD_MEDIA_STORAGE is missing - Not removing paths from media storage')
        return

    storage = get_storage_class(settings.RTD_BUILD_MEDIA_STORAGE)()
    for storage_path in paths:
        log.info('Removing %s from media storage', storage_path)
        storage.delete_directory(storage_path)


@app.task(queue='web')
def sync_callback(_, version_pk, commit, build, *args, **kwargs):
    """
    Called once the sync_files tasks are done.

    The first argument is the result from previous tasks, which we discard.
    """
    try:
        fileify(version_pk, commit=commit, build=build)
    except Exception:
        log.exception('Post sync tasks failed, not stopping build')


@app.task()
def finish_inactive_builds():
    """
    Finish inactive builds.

    A build is consider inactive if it's not in ``FINISHED`` state and it has been
    "running" for more time that the allowed one (``Project.container_time_limit``
    or ``DOCKER_LIMITS['time']`` plus a 20% of it).

    These inactive builds will be marked as ``success`` and ``FINISHED`` with an
    ``error`` to be communicated to the user.
    """
    time_limit = int(DOCKER_LIMITS['time'] * 1.2)
    delta = datetime.timedelta(seconds=time_limit)
    query = (
        ~Q(state=BUILD_STATE_FINISHED) & Q(date__lte=timezone.now() - delta)
    )

    builds_finished = 0
    builds = Build.objects.filter(query)[:50]
    for build in builds:

        if build.project.container_time_limit:
            custom_delta = datetime.timedelta(
                seconds=int(build.project.container_time_limit),
            )
            if build.date + custom_delta > timezone.now():
                # Do not mark as FINISHED builds with a custom time limit that wasn't
                # expired yet (they are still building the project version)
                continue

        build.success = False
        build.state = BUILD_STATE_FINISHED
        build.error = _(
            'This build was terminated due to inactivity. If you '
            'continue to encounter this error, file a support '
            'request with and reference this build id ({}).'.format(build.pk),
        )
        build.save()
        builds_finished += 1

    log.info(
        'Builds marked as "Terminated due inactivity": %s',
        builds_finished,
    )


@app.task(queue='web')
def retry_domain_verification(domain_pk):
    """
    Trigger domain verification on a domain.

    :param domain_pk: a `Domain` pk to verify
    """
    domain = Domain.objects.get(pk=domain_pk)
    domain_verify.send(
        sender=domain.__class__,
        domain=domain,
    )


@app.task(queue='web')
def send_build_status(build_pk, commit, status):
    """
    Send Build Status to Git Status API for project external versions.

    :param build_pk: Build primary key
    :param commit: commit sha of the pull/merge request
    :param status: build status failed, pending, or success to be sent.
    """
    build = Build.objects.get(pk=build_pk)
    provider_name = build.project.git_provider_name

    if provider_name == GITHUB_BRAND:
        # get the service class for the project e.g: GitHubService.
        service_class = build.project.git_service_class()
        try:
            service = service_class(
                build.project.remote_repository.users.first(),
                build.project.remote_repository.account
            )
            # Send status report using the API.
            service.send_build_status(build, commit, status)

        except RemoteRepository.DoesNotExist:
            users = build.project.users.all()

            # Try to loop through all project users to get their social accounts
            for user in users:
                user_accounts = service_class.for_user(user)
                # Try to loop through users all social accounts to send a successful request
                for account in user_accounts:
                    # Currently we only support GitHub Status API
                    if account.provider_name == provider_name:
                        success = account.send_build_status(build, commit, status)
                        if success:
                            return True

            for user in users:
                # Send Site notification about Build status reporting failure
                # to all the users of the project.
                notification = GitBuildStatusFailureNotification(
                    context_object=build.project,
                    extra_context={'provider_name': provider_name},
                    user=user,
                    success=False,
                )
                notification.send()

            log.info(
                'No social account or repository permission available for %s',
                build.project.slug
            )
            return False

        except Exception:
            log.exception('Send build status task failed for %s', build.project.slug)
            return False

    return False

    # TODO: Send build status for other providers.


def send_external_build_status(version_type, build_pk, commit, status):
    """
    Check if build is external and Send Build Status for project external versions.

     :param version_type: Version type e.g EXTERNAL, BRANCH, TAG
     :param build_pk: Build pk
     :param commit: commit sha of the pull/merge request
     :param status: build status failed, pending, or success to be sent.
    """

    # Send status reports for only External (pull/merge request) Versions.
    if version_type == EXTERNAL:
        # call the task that actually send the build status.
        send_build_status.delay(build_pk, commit, status)<|MERGE_RESOLUTION|>--- conflicted
+++ resolved
@@ -827,7 +827,6 @@
         else:
             types_to_delete.append('epub')
 
-<<<<<<< HEAD
         for media_type, build_type in types_to_copy:
             from_path = self.version.project.artifact_path(
                 version=self.version.slug,
@@ -837,6 +836,7 @@
                 type_=media_type,
                 version_slug=self.version.slug,
                 include_file=False,
+                version_type=self.version.type,
             )
             log.info(
                 LOG_TEMPLATE,
@@ -852,20 +852,6 @@
                 # Ideally this should just be an IOError
                 # but some storage backends unfortunately throw other errors
                 log.exception(
-=======
-            for media_type, build_type in types_to_copy:
-                from_path = self.version.project.artifact_path(
-                    version=self.version.slug,
-                    type_=build_type,
-                )
-                to_path = self.version.project.get_storage_path(
-                    type_=media_type,
-                    version_slug=self.version.slug,
-                    include_file=False,
-                    version_type=self.version.type,
-                )
-                log.info(
->>>>>>> 3497800f
                     LOG_TEMPLATE,
                     {
                         'project': self.version.project.slug,
@@ -874,12 +860,12 @@
                     },
                 )
 
-<<<<<<< HEAD
         for media_type in types_to_delete:
             media_path = self.version.project.get_storage_path(
                 type_=media_type,
                 version_slug=self.version.slug,
                 include_file=False,
+                version_type=self.version.type,
             )
             log.info(
                 LOG_TEMPLATE,
@@ -895,16 +881,6 @@
                 # Ideally this should just be an IOError
                 # but some storage backends unfortunately throw other errors
                 log.exception(
-=======
-            for media_type in types_to_delete:
-                media_path = self.version.project.get_storage_path(
-                    type_=media_type,
-                    version_slug=self.version.slug,
-                    include_file=False,
-                    version_type=self.version.type,
-                )
-                log.info(
->>>>>>> 3497800f
                     LOG_TEMPLATE,
                     {
                         'project': self.version.project.slug,
