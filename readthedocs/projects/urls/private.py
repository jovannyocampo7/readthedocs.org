--- conflicted
+++ resolved
@@ -32,14 +32,11 @@
     ProjectRedirects,
     ProjectRedirectsDelete,
     ProjectUpdate,
-<<<<<<< HEAD
+    ProjectUsersCreateList,
+    ProjectUsersDelete,
     ProjectVersionDeleteHTML,
     ProjectVersionDetail,
-=======
-    ProjectUsersCreateList,
-    ProjectUsersDelete,
     SearchAnalytics,
->>>>>>> 8e643fbb
 )
 
 urlpatterns = [
