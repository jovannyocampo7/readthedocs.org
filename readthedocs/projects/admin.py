--- conflicted
+++ resolved
@@ -25,13 +25,8 @@
 
 class ProjectAdmin(GuardedModelAdmin):
     prepopulated_fields = {'slug': ('name',)}
-<<<<<<< HEAD
     list_display = ('name', 'repo', 'repo_type', 'allow_comments', 'featured', 'theme')
-    list_filter = ('repo_type', 'allow_comments', 'featured', 'privacy_level', 'documentation_type')
-=======
-    list_display = ('name', 'repo', 'repo_type', 'featured', 'theme')
-    list_filter = ('repo_type', 'featured', 'privacy_level', 'documentation_type', 'programming_language')
->>>>>>> 1bbaf292
+    list_filter = ('repo_type', 'allow_comments', 'featured', 'privacy_level', 'documentation_type', 'programming_language')
     list_editable = ('featured',)
     search_fields = ('slug', 'repo')
     inlines = [ProjectRelationshipInline, RedirectInline, VersionInline]
