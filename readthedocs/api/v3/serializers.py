import datetime
import urllib

from django.conf import settings
from django.contrib.auth.models import User
from django.core.urlresolvers import reverse
from django.utils.translation import ugettext as _

from rest_flex_fields import FlexFieldsModelSerializer
from rest_flex_fields.serializers import FlexFieldsSerializerMixin
from rest_framework import serializers

from readthedocs.builds.models import Build, Version
<<<<<<< HEAD
from readthedocs.projects.constants import LANGUAGES, PROGRAMMING_LANGUAGES, REPO_CHOICES, PRIVACY_CHOICES, PROTECTED
from readthedocs.projects.models import Project, EnvironmentVariable, ProjectRelationship
=======
from readthedocs.projects.constants import (
    LANGUAGES,
    PROGRAMMING_LANGUAGES,
    REPO_CHOICES,
    PRIVACY_CHOICES,
    PROTECTED,
)
from readthedocs.projects.models import Project, EnvironmentVariable
>>>>>>> e5911843
from readthedocs.redirects.models import Redirect, TYPE_CHOICES as REDIRECT_TYPE_CHOICES


class UserSerializer(FlexFieldsModelSerializer):

    class Meta:
        model = User
        fields = [
            'username',
        ]


class BaseLinksSerializer(serializers.Serializer):

    def _absolute_url(self, path):
        scheme = 'http' if settings.DEBUG else 'https'
        domain = settings.PRODUCTION_DOMAIN
        return urllib.parse.urlunparse((scheme, domain, path, '', '', ''))


class BuildCreateSerializer(serializers.ModelSerializer):

    """
    Used when triggering (create action) a ``Build`` for a specific ``Version``.

    This serializer validates that no field is sent at all in the request.
    """

    class Meta:
        model = Build
        fields = []


class BuildLinksSerializer(BaseLinksSerializer):
    _self = serializers.SerializerMethodField()
    version = serializers.SerializerMethodField()
    project = serializers.SerializerMethodField()

    def get__self(self, obj):
        path = reverse(
            'projects-builds-detail',
            kwargs={
                'parent_lookup_project__slug': obj.project.slug,
                'build_pk': obj.pk,
            },
        )
        return self._absolute_url(path)

    def get_version(self, obj):
        path = reverse(
            'projects-versions-detail',
            kwargs={
                'parent_lookup_project__slug': obj.project.slug,
                'version_slug': obj.version.slug,
            },
        )
        return self._absolute_url(path)

    def get_project(self, obj):
        path = reverse(
            'projects-detail',
            kwargs={
                'project_slug': obj.project.slug,
            },
        )
        return self._absolute_url(path)


class BuildConfigSerializer(FlexFieldsSerializerMixin, serializers.Serializer):

    """
    Render ``Build.config`` property without modifying it.

    .. note::

       Any change on the output of that property will be reflected here,
       which may produce incompatible changes in the API.
    """

    def to_representation(self, instance):
        # For now, we want to return the ``config`` object as it is without
        # manipulating it.
        return instance


class BuildStateSerializer(serializers.Serializer):
    code = serializers.CharField(source='state')
    name = serializers.SerializerMethodField()

    def get_name(self, obj):
        return obj.state.title()


class BuildSerializer(FlexFieldsModelSerializer):

    project = serializers.SlugRelatedField(slug_field='slug', read_only=True)
    version = serializers.SlugRelatedField(slug_field='slug', read_only=True)
    created = serializers.DateTimeField(source='date')
    finished = serializers.SerializerMethodField()
    success = serializers.SerializerMethodField()
    duration = serializers.IntegerField(source='length')
    state = BuildStateSerializer(source='*')
    _links = BuildLinksSerializer(source='*')

    expandable_fields = dict(
        config=(
            BuildConfigSerializer,
            dict(
                source='config',
            ),
        ),
    )

    class Meta:
        model = Build
        fields = [
            'id',
            'version',
            'project',
            'created',
            'finished',
            'duration',
            'state',
            'success',
            'error',
            'commit',
            '_links',
        ]

    def get_finished(self, obj):
        if obj.date and obj.length:
            return obj.date + datetime.timedelta(seconds=obj.length)

    def get_success(self, obj):
        """
        Return ``None`` if the build is not finished.

        This is needed becase ``default=True`` in the model field.
        """
        if obj.finished:
            return obj.success

        return None


class PrivacyLevelSerializer(serializers.Serializer):
    code = serializers.CharField(source='privacy_level')
    name = serializers.SerializerMethodField()

    def get_name(self, obj):
        return obj.privacy_level.title()


class VersionLinksSerializer(BaseLinksSerializer):
    _self = serializers.SerializerMethodField()
    builds = serializers.SerializerMethodField()
    project = serializers.SerializerMethodField()

    def get__self(self, obj):
        path = reverse(
            'projects-versions-detail',
            kwargs={
                'parent_lookup_project__slug': obj.project.slug,
                'version_slug': obj.slug,
            },
        )
        return self._absolute_url(path)

    def get_builds(self, obj):
        path = reverse(
            'projects-versions-builds-list',
            kwargs={
                'parent_lookup_project__slug': obj.project.slug,
                'parent_lookup_version__slug': obj.slug,
            },
        )
        return self._absolute_url(path)

    def get_project(self, obj):
        path = reverse(
            'projects-detail',
            kwargs={
                'project_slug': obj.project.slug,
            },
        )
        return self._absolute_url(path)


class VersionURLsSerializer(serializers.Serializer):
    documentation = serializers.SerializerMethodField()
    vcs = serializers.URLField(source='vcs_url')

    def get_documentation(self, obj):
        return obj.project.get_docs_url(version_slug=obj.slug,)


class VersionSerializer(FlexFieldsModelSerializer):

    privacy_level = PrivacyLevelSerializer(source='*')
    ref = serializers.CharField()
    downloads = serializers.SerializerMethodField()
    urls = VersionURLsSerializer(source='*')
    _links = VersionLinksSerializer(source='*')

    expandable_fields = dict(
        last_build=(
            BuildSerializer,
            dict(
                source='last_build',
            ),
        ),
    )

    class Meta:
        model = Version
        fields = [
            'id',
            'slug',
            'verbose_name',
            'identifier',
            'ref',
            'built',
            'active',
            'privacy_level',
            'type',
            'downloads',
            'urls',
            '_links',
        ]

    def get_downloads(self, obj):
        downloads = obj.get_downloads()
        data = {}

        for k, v in downloads.items():
            if k in ('htmlzip', 'pdf', 'epub'):
                data[k] = ('http:' if settings.DEBUG else 'https:') + v

        return data


class VersionUpdateSerializer(serializers.ModelSerializer):

    """
    Used when modifying (update action) a ``Version``.

    It only allows to make the Version active/non-active and private/public.
    """

    class Meta:
        model = Version
        fields = [
            'active',
            'privacy_level',
        ]


class LanguageSerializer(serializers.Serializer):

    code = serializers.SerializerMethodField()
    name = serializers.SerializerMethodField()

    def get_code(self, language):
        return language

    def get_name(self, language):
        for code, name in LANGUAGES:
            if code == language:
                return name
        return 'Unknown'


class ProgrammingLanguageSerializer(serializers.Serializer):

    code = serializers.SerializerMethodField()
    name = serializers.SerializerMethodField()

    def get_code(self, programming_language):
        return programming_language

    def get_name(self, programming_language):
        for code, name in PROGRAMMING_LANGUAGES:
            if code == programming_language:
                return name
        return 'Unknown'


class ProjectURLsSerializer(BaseLinksSerializer, serializers.Serializer):

    """Serializer with all the user-facing URLs under Read the Docs."""

    documentation = serializers.CharField(source='get_docs_url')
    home = serializers.SerializerMethodField()
    builds = serializers.SerializerMethodField()
    versions = serializers.SerializerMethodField()

    def get_home(self, obj):
        path = reverse('projects_detail', kwargs={'project_slug': obj.slug})
        return self._absolute_url(path)

    def get_builds(self, obj):
        path = reverse('builds_project_list', kwargs={'project_slug': obj.slug})
        return self._absolute_url(path)

    def get_versions(self, obj):
        path = reverse('project_version_list', kwargs={'project_slug': obj.slug})
        return self._absolute_url(path)


class RepositorySerializer(serializers.Serializer):

    url = serializers.CharField(source='repo')
    type = serializers.ChoiceField(
        source='repo_type',
        choices=REPO_CHOICES,
    )


class ProjectLinksSerializer(BaseLinksSerializer):

    _self = serializers.SerializerMethodField()

    versions = serializers.SerializerMethodField()
    builds = serializers.SerializerMethodField()
    environmentvariables = serializers.SerializerMethodField()
    redirects = serializers.SerializerMethodField()
    subprojects = serializers.SerializerMethodField()
    superproject = serializers.SerializerMethodField()
    translations = serializers.SerializerMethodField()

    def get__self(self, obj):
        path = reverse('projects-detail', kwargs={'project_slug': obj.slug})
        return self._absolute_url(path)

    def get_versions(self, obj):
        path = reverse(
            'projects-versions-list',
            kwargs={
                'parent_lookup_project__slug': obj.slug,
            },
        )
        return self._absolute_url(path)

    def get_environmentvariables(self, obj):
        path = reverse(
            'projects-environmentvariables-list',
            kwargs={
                'parent_lookup_project__slug': obj.slug,
            },
        )
        return self._absolute_url(path)

    def get_redirects(self, obj):
        path = reverse(
            'projects-redirects-list',
            kwargs={
                'parent_lookup_project__slug': obj.slug,
            },
        )
        return self._absolute_url(path)

    def get_builds(self, obj):
        path = reverse(
            'projects-builds-list',
            kwargs={
                'parent_lookup_project__slug': obj.slug,
            },
        )
        return self._absolute_url(path)

    def get_subprojects(self, obj):
        path = reverse(
            'projects-subprojects-list',
            kwargs={
                'parent_lookup_parent__slug': obj.slug,
            },
        )
        return self._absolute_url(path)

    def get_superproject(self, obj):
        path = reverse(
            'projects-superproject',
            kwargs={
                'project_slug': obj.slug,
            },
        )
        return self._absolute_url(path)

    def get_translations(self, obj):
        path = reverse(
            'projects-translations-list',
            kwargs={
                'parent_lookup_main_language_project__slug': obj.slug,
            },
        )
        return self._absolute_url(path)


class ProjectCreateSerializer(FlexFieldsModelSerializer):

    """Serializer used to Import a Project."""

    repository = RepositorySerializer(source='*')
    homepage = serializers.URLField(source='project_url', required=False)

    class Meta:
        model = Project
        fields = (
            'name',
            'language',
            'programming_language',
            'repository',
            'homepage',
        )


class ProjectUpdateSerializer(FlexFieldsModelSerializer):

    """Serializer used to modify a Project once imported."""

    repository = RepositorySerializer(source='*')
    homepage = serializers.URLField(source='project_url')

    # Exclude ``Protected`` as a possible value for Privacy Level
    privacy_level_choices = list(PRIVACY_CHOICES)
    privacy_level_choices.remove((PROTECTED, _('Protected')))
    privacy_level = serializers.ChoiceField(choices=privacy_level_choices)

    class Meta:
        model = Project
        fields = (
            # Settings
            'name',
            'repository',
            'language',
            'programming_language',
            'homepage',

            # Advanced Settings -> General Settings
            'default_version',
            'default_branch',
            'privacy_level',
            'analytics_code',
            'show_version_warning',
            'single_version',

            # NOTE: we do not allow to change any setting that can be set via
            # the YAML config file.
        )


class ProjectSerializer(FlexFieldsModelSerializer):

    homepage = serializers.SerializerMethodField()
    language = LanguageSerializer()
    programming_language = ProgrammingLanguageSerializer()
    repository = RepositorySerializer(source='*')
    privacy_level = PrivacyLevelSerializer(source='*')
    urls = ProjectURLsSerializer(source='*')
    subproject_of = serializers.SerializerMethodField()
    translation_of = serializers.SerializerMethodField()
    default_branch = serializers.CharField(source='get_default_branch')
    tags = serializers.StringRelatedField(many=True)
    users = UserSerializer(many=True)

    _links = ProjectLinksSerializer(source='*')

    # TODO: adapt these fields with the proper names in the db and then remove
    # them from here
    created = serializers.DateTimeField(source='pub_date')
    modified = serializers.DateTimeField(source='modified_date')

    expandable_fields = dict(
        active_versions=(
            VersionSerializer,
            dict(
                # NOTE: this has to be a Model method, can't be a
                # ``SerializerMethodField`` as far as I know
                source='active_versions',
                many=True,
            ),
        ),
    )

    class Meta:
        model = Project
        fields = [
            'id',
            'name',
            'slug',
            'created',
            'modified',
            'language',
            'programming_language',
            'homepage',
            'repository',
            'default_version',
            'default_branch',
            'privacy_level',
            'subproject_of',
            'translation_of',
            'users',
            'urls',
            'tags',

            # NOTE: ``expandable_fields`` must not be included here. Otherwise,
            # they will be tried to be rendered and fail
            # 'users',
            # 'active_versions',

            '_links',
        ]

    def get_homepage(self, obj):
        # Overridden only to return ``None`` when the project_url is ``''``
        return obj.project_url or None

    def get_translation_of(self, obj):
        if obj.main_language_project:
            return self.__class__(obj.main_language_project).data

    def get_subproject_of(self, obj):
        try:
            return self.__class__(obj.superprojects.first().parent).data
        except Exception:
            return None


class SubprojectCreateSerializer(FlexFieldsModelSerializer):

    """Serializer used to define a Project as subproject of another Project."""

    child = serializers.SlugRelatedField(
        slug_field='slug',
        queryset=Project.objects.all(),
    )

    def __init__(self, *args, **kwargs):
        # Initialize the instance with the parent Project to be used in the
        # serializer validation.
        self.parent_project = kwargs.pop('parent')
        super().__init__(*args, **kwargs)

    def validate_child(self, value):
        # Check the user is maintainer of the child project
        user = self.context['request'].user
        if user not in value.users.all():
            raise serializers.ValidationError(
                'You do not have permissions on the child project',
            )
        return value

    def validate_alias(self, value):
        # Check there is not a subproject with this alias already
        subproject = self.parent_project.subprojects.filter(alias=value)
        if subproject.exists():
            raise serializers.ValidationError(
                'A subproject with this alias already exists',
            )
        return value

    def validate(self, data):
        # Check the parent and child are not the same project
        if data['child'].slug == self.parent_project.slug:
            raise serializers.ValidationError(
                'Project can not be subproject of itself',
            )

        # Check the parent project is not a subproject already
        if self.parent_project.superprojects.exists():
            raise serializers.ValidationError(
                'Subproject nesting is not supported',
            )
        return data

    class Meta:
        model = ProjectRelationship
        fields = [
            'child',
            'alias',
        ]

class SubprojectLinksSerializer(BaseLinksSerializer):
    _self = serializers.SerializerMethodField()
    parent = serializers.SerializerMethodField()

    def get__self(self, obj):
        path = reverse(
            'projects-subprojects-detail',
            kwargs={
                'parent_lookup_parent__slug': obj.parent.slug,
                'alias_slug': obj.alias,
            },
        )
        return self._absolute_url(path)

    def get_parent(self, obj):
        path = reverse(
            'projects-detail',
            kwargs={
                'project_slug': obj.parent.slug,
            },
        )
        return self._absolute_url(path)


class ChildProjectSerializer(ProjectSerializer):

    """
    Serializer to render a Project when listed under ProjectRelationship.

    It's exactly the same as ``ProjectSerializer`` but without some fields.
    """

    class Meta(ProjectSerializer.Meta):
        fields = [
            field for field in ProjectSerializer.Meta.fields
            if field not in [
                    'subproject_of',
            ]
        ]

class SubprojectSerializer(FlexFieldsModelSerializer):

    """Serializer to render a subproject (``ProjectRelationship``)."""

    child = ChildProjectSerializer()
    _links = SubprojectLinksSerializer(source='*')

    class Meta:
        model = ProjectRelationship
        fields = [
            'child',
            'alias',
            '_links',
        ]


class SubprojectDestroySerializer(FlexFieldsModelSerializer):

    """Serializer used to remove a subproject relationship to a Project."""

    class Meta:
        model = ProjectRelationship
        fields = (
            'alias',
        )


class RedirectLinksSerializer(BaseLinksSerializer):
    _self = serializers.SerializerMethodField()
    project = serializers.SerializerMethodField()

    def get__self(self, obj):
        path = reverse(
            'projects-redirects-detail',
            kwargs={
                'parent_lookup_project__slug': obj.project.slug,
                'redirect_pk': obj.pk,
            },
        )
        return self._absolute_url(path)

    def get_project(self, obj):
        path = reverse(
            'projects-detail',
            kwargs={
                'project_slug': obj.project.slug,
            },
        )
        return self._absolute_url(path)


class RedirectSerializerBase(serializers.ModelSerializer):

    project = serializers.SlugRelatedField(slug_field='slug', read_only=True)
    created = serializers.DateTimeField(source='create_dt', read_only=True)
    modified = serializers.DateTimeField(source='update_dt', read_only=True)
    _links = RedirectLinksSerializer(source='*', read_only=True)

    type = serializers.ChoiceField(source='redirect_type', choices=REDIRECT_TYPE_CHOICES)

    class Meta:
        model = Redirect
        fields = [
            'pk',
            'created',
            'modified',
            'project',
            'type',
            'from_url',
            'to_url',
            '_links',
        ]


class RedirectCreateSerializer(RedirectSerializerBase):
    pass


class RedirectDetailSerializer(RedirectSerializerBase):

    """Override RedirectSerializerBase to sanitize the empty fields."""

    from_url = serializers.SerializerMethodField()
    to_url = serializers.SerializerMethodField()

    def get_from_url(self, obj):
        # Overridden only to return ``None`` when the description is ``''``
        return obj.from_url or None

    def get_to_url(self, obj):
        # Overridden only to return ``None`` when the description is ``''``
        return obj.to_url or None


class EnvironmentVariableLinksSerializer(BaseLinksSerializer):
    _self = serializers.SerializerMethodField()
    project = serializers.SerializerMethodField()

    def get__self(self, obj):
        path = reverse(
            'projects-environmentvariables-detail',
            kwargs={
                'parent_lookup_project__slug': obj.project.slug,
                'environmentvariable_pk': obj.pk,
            },
        )
        return self._absolute_url(path)

    def get_project(self, obj):
        path = reverse(
            'projects-detail',
            kwargs={
                'project_slug': obj.project.slug,
            },
        )
        return self._absolute_url(path)


class EnvironmentVariableSerializer(serializers.ModelSerializer):

    value = serializers.CharField(write_only=True)
    project = serializers.SlugRelatedField(slug_field='slug', read_only=True)
    _links = EnvironmentVariableLinksSerializer(source='*', read_only=True)

    class Meta:
        model = EnvironmentVariable
        fields = [
            'pk',
            'created',
            'modified',
            'name',
            'value',
            'project',
            '_links',
        ]<|MERGE_RESOLUTION|>--- conflicted
+++ resolved
@@ -11,10 +11,6 @@
 from rest_framework import serializers
 
 from readthedocs.builds.models import Build, Version
-<<<<<<< HEAD
-from readthedocs.projects.constants import LANGUAGES, PROGRAMMING_LANGUAGES, REPO_CHOICES, PRIVACY_CHOICES, PROTECTED
-from readthedocs.projects.models import Project, EnvironmentVariable, ProjectRelationship
-=======
 from readthedocs.projects.constants import (
     LANGUAGES,
     PROGRAMMING_LANGUAGES,
@@ -22,8 +18,7 @@
     PRIVACY_CHOICES,
     PROTECTED,
 )
-from readthedocs.projects.models import Project, EnvironmentVariable
->>>>>>> e5911843
+from readthedocs.projects.models import Project, EnvironmentVariable, ProjectRelationship
 from readthedocs.redirects.models import Redirect, TYPE_CHOICES as REDIRECT_TYPE_CHOICES
 
 
